--- conflicted
+++ resolved
@@ -198,8 +198,6 @@
 }
 
 /**
-<<<<<<< HEAD
-=======
  * Enhanced capture prices function that can optionally store daily snapshots
  * @param {string} userId - The user ID to process
  * @param {boolean} forceDailySnapshot - If true, store prices daily
@@ -342,7 +340,6 @@
 }
 
 /**
->>>>>>> ab438bbd
  * Populate Test Data Function (for development environment)
  * Generates realistic price history data for the past week
  */
