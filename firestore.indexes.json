--- conflicted
+++ resolved
@@ -1,7 +1,4 @@
 {
-<<<<<<< HEAD
-  "indexes": [],
-=======
   "indexes": [
     {
       "collectionGroup": "clients",
@@ -106,6 +103,5 @@
       ]
     }
   ],
->>>>>>> ebf29509
   "fieldOverrides": []
 }