import React, { useState, useEffect, useCallback } from 'react';
import { useParams, useNavigate } from 'react-router-dom';
import { db } from '../firebase';
import {
  collection,
  getDocs,
  query,
  where,
  doc,
  getDoc,
  orderBy,
} from 'firebase/firestore';
import toast from 'react-hot-toast';
import { useAuth } from '../contexts/AuthContext';
import { usePDFReceipt } from '../components/PDFReceipt';
import * as ExcelJS from 'exceljs';

interface ReceiptItem {
  productId: string;
  itemName: string;
  itemCode: string;
  quantity: number;
  unit: string;
  sell_price: number;
  buy_price: number;
  weightAdjustment: number;
  total_price: number;
}

interface Receipt {
  id: string;
  number: string;
  date: Date;
  clientId: string;
  clientName?: string;
  userID: string;
  totalAmount: number;
  items: ReceiptItem[];
}

interface Client {
  id: string;
  name: string;
  address: string;
  documentNumber: string;
  postalCode?: string;
  city?: string;
  fullAddress?: string;
}

interface CompanyDetails {
  companyName: string;
  numberNIP: string;
  numberREGON: string;
  address: string;
  postalCode: string;
  city: string;
  email: string;
  phoneNumber: string;
}

interface ClientKPIs {
  totalQuantity: number;
  totalAmount: number;
  receiptCount: number;
}

interface ExcelRowData {
  'Numer kwitu': string;
  Data: string;
  Klient: string;
  'Nazwa towaru': string;
  'Kod towaru': string;
  Ilość: number;
  Jednostka: string;
  'Cena zakupu': number;
  'Wartość pozycji': number;
}

const ClientDetail: React.FC = () => {
  const { clientId } = useParams<{ clientId: string }>();
  const { user } = useAuth();
  const navigate = useNavigate();
  const { generatePDF, viewPDF } = usePDFReceipt();

  const [client, setClient] = useState<Client | null>(null);
  const [receipts, setReceipts] = useState<Receipt[]>([]);
  const [companyDetails, setCompanyDetails] = useState<CompanyDetails | null>(
    null
  );
  const [kpis, setKPIs] = useState<ClientKPIs>({
    totalQuantity: 0,
    totalAmount: 0,
    receiptCount: 0,
  });
  const [loading, setLoading] = useState(true);
  const [expandedRows, setExpandedRows] = useState<Set<string>>(new Set());
  const [searchTerm, setSearchTerm] = useState('');

  // Fetch client details
  const fetchClient = useCallback(async () => {
    if (!user || !clientId) return;

    try {
      const clientDoc = await getDoc(doc(db, 'clients', clientId));
      if (clientDoc.exists()) {
        const clientData = { id: clientDoc.id, ...clientDoc.data() } as Client;
        setClient(clientData);
      } else {
        toast.error('Klient nie został znaleziony.');
        navigate('/clients');
        return;
      }
    } catch (error) {
      toast.error('Błąd ładowania danych klienta.');
      navigate('/clients');
    }
  }, [user, clientId, navigate]);

  // Fetch company details
  const fetchCompanyDetails = useCallback(async () => {
    if (!user) return;

    try {
      const docRef = doc(db, 'companyDetails', user.uid);
      const docSnap = await getDoc(docRef);

      if (docSnap.exists()) {
        setCompanyDetails(docSnap.data() as CompanyDetails);
      } else {
        setCompanyDetails({
          companyName: 'Your Company',
          numberNIP: '',
          numberREGON: '',
          address: '',
          postalCode: '',
          city: '',
          email: '',
          phoneNumber: '',
        });
      }
    } catch (error) {
      // Fallback to default company details if fetch fails
    }
  }, [user]);

  // Temporary diagnostic function - remove after debugging
  const diagnosticReceiptCheck = useCallback(async () => {
    if (!user || !clientId) return;

    try {
      console.log('🔧 DIAGNOSTIC: Running receipt check...');

      // Query 1: Same as Clients.tsx (all receipts for user)
      const allReceiptsQuery = query(
        collection(db, 'receipts'),
        where('userID', '==', user.uid)
      );
      const allReceiptsSnapshot = await getDocs(allReceiptsQuery);

      console.log(
        '📊 Total receipts for user:',
        allReceiptsSnapshot.docs.length
      );

      // Check which clients have receipts
      const clientReceiptMap: { [clientId: string]: number } = {};
      allReceiptsSnapshot.docs.forEach(doc => {
        const data = doc.data();
        const cId = data.clientId;
        if (cId) {
          clientReceiptMap[cId] = (clientReceiptMap[cId] || 0) + 1;
        }
      });

      console.log('📋 Receipt count by client:', clientReceiptMap);
      console.log(
        '🎯 Current client should have:',
        clientReceiptMap[clientId] || 0,
        'receipts'
      );

      // Query 2: Specific client receipts without orderBy (to test if index is the issue)
      const clientReceiptsNoOrderQuery = query(
        collection(db, 'receipts'),
        where('userID', '==', user.uid),
        where('clientId', '==', clientId)
      );
      const clientReceiptsNoOrderSnapshot = await getDocs(
        clientReceiptsNoOrderQuery
      );

      console.log(
        '📝 Client receipts found (no orderBy):',
        clientReceiptsNoOrderSnapshot.docs.length
      );

      // Check first few receipt details
      console.log('🔍 Sample receipts for this client:');
      allReceiptsSnapshot.docs
        .filter(doc => doc.data().clientId === clientId)
        .slice(0, 3)
        .forEach((doc, index) => {
          const data = doc.data();
          console.log(`Receipt ${index + 1}:`, {
            id: doc.id,
            number: data.number,
            clientId: data.clientId,
            userID: data.userID,
            date: data.date,
          });
        });
    } catch (error) {
      console.error('🚨 Diagnostic error:', error);
    }
  }, [user, clientId]);

  // Fetch receipts for this client
  const fetchClientReceipts = useCallback(async () => {
    if (!user || !clientId) return;

    setLoading(true);
    try {
      // Debug logging for production issues
      console.log(
        '🔍 Fetching receipts for client:',
        clientId,
        'user:',
        user.uid
      );
      console.log('🌍 Environment:', process.env.REACT_APP_ENV || 'unknown');

      const receiptsQuery = query(
        collection(db, 'receipts'),
        where('userID', '==', user.uid),
        where('clientId', '==', clientId),
        orderBy('date', 'desc')
      );

      const querySnapshot = await getDocs(receiptsQuery);
      const receiptsData = querySnapshot.docs.map(doc => ({
        id: doc.id,
        ...doc.data(),
        date: doc.data().date.toDate(),
      })) as Receipt[];

      console.log('✅ Found receipts for this client:', receiptsData.length);

      setReceipts(receiptsData);

      // Calculate KPIs
      const totalQuantity = receiptsData.reduce(
        (sum, receipt) =>
          sum +
          receipt.items.reduce((itemSum, item) => itemSum + item.quantity, 0),
        0
      );
      const totalAmount = receiptsData.reduce(
        (sum, receipt) => sum + receipt.totalAmount,
        0
      );
      const receiptCount = receiptsData.length;

      setKPIs({ totalQuantity, totalAmount, receiptCount });
    } catch (error) {
      console.error('❌ Error fetching receipts for client:', error);
      console.error('Error details:', {
        clientId,
        userID: user.uid,
        errorMessage: error instanceof Error ? error.message : 'Unknown error',
        errorCode:
          error && typeof error === 'object' && 'code' in error
            ? (error as any).code
            : 'no-code',
      });

      // Check if it's a missing index error
      if (error instanceof Error && error.message.includes('index')) {
        console.error(
          '🚨 This looks like a missing Firestore index error. The index may still be building.'
        );
        toast.error(
          'Indeks bazy danych jest w trakcie budowania. Spróbuj ponownie za kilka minut.'
        );
      } else {
        console.error('💥 Unexpected error:', error);
      }

      // Receipts list will remain empty if fetch fails
      setReceipts([]);
    } finally {
      setLoading(false);
    }
  }, [user, clientId]);

  // Temporary diagnostic function to check receipt data structure - remove after debugging
  // eslint-disable-next-line @typescript-eslint/no-unused-vars
  const diagnosticDataCheck = useCallback(() => {
    if (receipts.length === 0) {
      console.log('🔍 No receipts to diagnose');
      return;
    }

    console.log('🔧 DIAGNOSTIC: Checking receipt data structure...');

    receipts.slice(0, 3).forEach((receipt, index) => {
      console.log(`📄 Receipt ${index + 1} (${receipt.number}):`);
      console.log('- Receipt object:', {
        id: receipt.id,
        number: receipt.number,
        totalAmount: receipt.totalAmount,
        itemsCount: receipt.items.length,
      });

      if (receipt.items && receipt.items.length > 0) {
        console.log('- Items analysis:');
        receipt.items.forEach((item, itemIndex) => {
          console.log(`  Item ${itemIndex + 1}:`, {
            itemName: item.itemName,
            quantity: item.quantity,
            buy_price: item.buy_price,
            sell_price: item.sell_price,
            total_price: item.total_price,
            buy_price_type: typeof item.buy_price,
            sell_price_type: typeof item.sell_price,
            has_buy_price:
              item.buy_price !== undefined && item.buy_price !== null,
            has_sell_price:
              item.sell_price !== undefined && item.sell_price !== null,
            buy_price_is_zero: item.buy_price === 0,
            sell_price_is_zero: item.sell_price === 0,
          });
        });
      } else {
        console.log('- No items found');
      }
      console.log('---');
    });

    console.log(
      '🏁 Diagnostic complete. Check console above for data structure.'
    );
  }, [receipts]);

  useEffect(() => {
    fetchClient();
    fetchCompanyDetails();
    fetchClientReceipts();
    // Run diagnostic check for debugging
    diagnosticReceiptCheck();
  }, [
    fetchClient,
    fetchCompanyDetails,
    fetchClientReceipts,
    diagnosticReceiptCheck,
  ]);

  // PDF Handlers
  const handleViewPDF = async (receipt: Receipt) => {
    if (!companyDetails || !client) {
      toast.error(
        'Dane klienta lub firmy nie zostały załadowane. Spróbuj ponownie.'
      );
      return;
    }

    try {
      await viewPDF(receipt, client, companyDetails);
    } catch (error) {
      toast.error('Błąd podczas generowania PDF. Spróbuj ponownie.');
    }
  };

  const handleDownloadPDF = async (receipt: Receipt) => {
    if (!companyDetails || !client) {
      toast.error(
        'Dane klienta lub firmy nie zostały załadowane. Spróbuj ponownie.'
      );
      return;
    }

    try {
      await generatePDF(receipt, client, companyDetails);
    } catch (error) {
      toast.error('Błąd podczas generowania PDF. Spróbuj ponownie.');
    }
  };

  const handleEditReceipt = (receiptId: string) => {
    navigate(`/edit-receipt/${receiptId}`);
  };

  const formatDate = (date: Date) => {
    return date.toLocaleDateString('pl-PL', {
      day: '2-digit',
      month: '2-digit',
      year: 'numeric',
    });
  };

  const formatCurrency = (amount: number) => {
    if (amount >= 1000 && amount < 10000) {
      const parts = amount.toFixed(2).split('.');
      const integerPart = parts[0];
      const decimalPart = parts[1];
      const thousands = integerPart.slice(0, -3);
      const hundreds = integerPart.slice(-3);
      return `${thousands} ${hundreds},${decimalPart} zł`;
    }

    return new Intl.NumberFormat('pl-PL', {
      style: 'currency',
      currency: 'PLN',
    }).format(amount);
  };

  const formatQuantity = (quantity: number) => {
    if (quantity >= 1000 && quantity < 10000) {
      const parts = quantity.toFixed(2).split('.');
      const integerPart = parts[0];
      const decimalPart = parts[1];
      const thousands = integerPart.slice(0, -3);
      const hundreds = integerPart.slice(-3);
      return `${thousands} ${hundreds},${decimalPart}`;
    }

    return quantity.toLocaleString('pl-PL', {
      minimumFractionDigits: 2,
      maximumFractionDigits: 2,
    });
  };

  const toggleRowExpansion = (receiptId: string) => {
    setExpandedRows(prev => {
      const newSet = new Set(prev);
      if (newSet.has(receiptId)) {
        newSet.delete(receiptId);
      } else {
        newSet.add(receiptId);
      }
      return newSet;
    });
  };

  // Filter receipts based on search term
  const filteredReceipts = receipts.filter(receipt => {
    if (!searchTerm) return true;

    const searchLower = searchTerm.toLowerCase();

    // Search in receipt number
    if (receipt.number.toLowerCase().includes(searchLower)) {
      return true;
    }

    // Search in product names within items
    if (
      receipt.items.some(
        item =>
          item.itemName.toLowerCase().includes(searchLower) ||
          item.itemCode.toLowerCase().includes(searchLower)
      )
    ) {
      return true;
    }

    return false;
  });

  // Handle Excel Export
  const handleExportToExcel = async () => {
    if (!client) return;

    try {
      // Create detailed data with one row per item
      const excelData: ExcelRowData[] = [];

      filteredReceipts.forEach(receipt => {
        const receiptDate = receipt.date.toLocaleDateString('pl-PL', {
          day: '2-digit',
          month: '2-digit',
          year: 'numeric',
        });

        receipt.items.forEach(item => {
          excelData.push({
            'Numer kwitu': receipt.number,
            Data: receiptDate,
            Klient: client.name,
            'Nazwa towaru': item.itemName,
            'Kod towaru': item.itemCode,
            Ilość: item.quantity,
            Jednostka: item.unit,
            'Cena zakupu': item.buy_price,
            'Wartość pozycji': item.total_price,
          });
        });
      });

      if (excelData.length === 0) {
        toast.error('Brak danych do eksportu.');
        return;
      }

      // Create workbook and worksheet
      const workbook = new ExcelJS.Workbook();
      const worksheet = workbook.addWorksheet('Kwity klienta');

      // Add header information
      const currentDate = new Date().toLocaleDateString('pl-PL', {
        day: '2-digit',
        month: '2-digit',
        year: 'numeric',
      });

      let currentRow = 1;

      // Add report header
      worksheet.getCell(`A${currentRow}`).value =
        `Raport klienta wygenerowany: ${currentDate}`;
      worksheet.getCell(`A${currentRow}`).font = { bold: true };
      currentRow += 2;

      // Add client information
      worksheet.getCell(`A${currentRow}`).value = 'Klient:';
      worksheet.getCell(`A${currentRow}`).font = { bold: true };
      currentRow++;
      worksheet.getCell(`A${currentRow}`).value = `• Nazwa: ${client.name}`;
      currentRow++;
      worksheet.getCell(`A${currentRow}`).value = `• Adres: ${client.address}`;
      currentRow++;
      worksheet.getCell(`A${currentRow}`).value =
        `• Numer dokumentu: ${client.documentNumber}`;
      currentRow += 2;

      if (searchTerm) {
        worksheet.getCell(`A${currentRow}`).value = 'Zastosowane filtry:';
        worksheet.getCell(`A${currentRow}`).font = { bold: true };
        currentRow++;
        worksheet.getCell(`A${currentRow}`).value =
          `• Wyszukiwanie: "${searchTerm}"`;
        currentRow += 2;
      }

      // Add summary information
      worksheet.getCell(`A${currentRow}`).value =
        `Łączna liczba pozycji: ${excelData.length}`;
      currentRow++;
      worksheet.getCell(`A${currentRow}`).value =
        `Łączna liczba kwitów: ${filteredReceipts.length}`;
      currentRow++;
      worksheet.getCell(`A${currentRow}`).value =
        `Łączna ilość: ${kpis.totalQuantity.toFixed(2)} kg`;
      currentRow++;
      worksheet.getCell(`A${currentRow}`).value =
        `Łączna kwota: ${formatCurrency(kpis.totalAmount)}`;
      currentRow += 3;

      // Add table headers
      const headers = [
        'Numer kwitu',
        'Data',
        'Klient',
        'Nazwa towaru',
        'Kod towaru',
        'Ilość',
        'Jednostka',
        'Cena zakupu',
        'Wartość pozycji',
      ];
      const headerRow = worksheet.getRow(currentRow);
      headerRow.values = headers;
      headerRow.font = { bold: true };
      headerRow.fill = {
        type: 'pattern',
        pattern: 'solid',
        fgColor: { argb: 'FF366092' },
      };
      headerRow.font = { bold: true, color: { argb: 'FFFFFFFF' } };
      currentRow++;

      // Add data rows
      excelData.forEach(rowData => {
        const row = worksheet.getRow(currentRow);
        row.values = [
          rowData['Numer kwitu'],
          rowData['Data'],
          rowData['Klient'],
          rowData['Nazwa towaru'],
          rowData['Kod towaru'],
          rowData['Ilość'],
          rowData['Jednostka'],
          rowData['Cena zakupu'],
          rowData['Wartość pozycji'],
        ];
        currentRow++;
      });

      // Set column widths
      worksheet.columns = [
        { width: 15 }, // Numer kwitu
        { width: 12 }, // Data
        { width: 25 }, // Klient
        { width: 30 }, // Nazwa towaru
        { width: 15 }, // Kod towaru
        { width: 10 }, // Ilość
        { width: 10 }, // Jednostka
        { width: 12 }, // Cena zakupu
        { width: 15 }, // Wartość pozycji
      ];

      // Generate filename
      const clientNameSafe = client.name.replace(/[^a-zA-Z0-9\s]/g, '');
      const filename = `kwity_${clientNameSafe}.xlsx`;

      // Download the file
      const buffer = await workbook.xlsx.writeBuffer();
      const blob = new Blob([buffer], {
        type: 'application/vnd.openxmlformats-officedocument.spreadsheetml.sheet',
      });
      const url = window.URL.createObjectURL(blob);
      const a = document.createElement('a');
      a.href = url;
      a.download = filename;
      a.click();
      window.URL.revokeObjectURL(url);
    } catch (error) {
      toast.error('Błąd podczas eksportu do Excel. Spróbuj ponownie.');
    }
  };

  if (!user) {
    return (
      <div className="flex items-center justify-center h-64">
        <p className="text-gray-500">
          Zaloguj się, aby wyświetlić szczegóły klienta.
        </p>
      </div>
    );
  }

  if (loading && !client) {
    return (
      <div className="flex items-center justify-center h-64">
        <div className="animate-spin rounded-full h-8 w-8 border-b-2 border-orange-700"></div>
        <span className="ml-2">Ładowanie szczegółów klienta...</span>
      </div>
    );
  }

  if (!client) {
    return (
      <div className="flex items-center justify-center h-64">
        <p className="text-gray-500">Klient nie został znaleziony.</p>
      </div>
    );
  }

  return (
    <div className="space-y-6">
      {/* Header with back button */}
      <div className="space-y-4">
        <button
          onClick={() => navigate('/clients')}
          className="flex items-center gap-2 px-4 py-2 text-sm font-medium text-gray-700 bg-gray-100 rounded-md hover:bg-gray-200 focus:outline-none focus:ring-2 focus:ring-gray-500"
        >
          <svg
            width="16"
            height="16"
            viewBox="0 0 24 24"
            fill="none"
            stroke="currentColor"
            strokeWidth="2"
            strokeLinecap="round"
            strokeLinejoin="round"
          >
            <polyline points="15,18 9,12 15,6"></polyline>
          </svg>
          Powrót do Klientów
        </button>
        <h1 className="text-3xl font-bold text-gray-800">{client.name}</h1>
      </div>

      {/* Client Information and KPIs Side by Side */}
      <div className="flex gap-6 items-center">
        {/* Client Details - Compact Box */}
        <div className="bg-white p-6 rounded-lg shadow-md w-80">
          <h2 className="text-xl font-semibold text-gray-800 mb-4">
            Informacje o Kliencie
          </h2>
          <div className="space-y-3">
            <div className="flex">
              <span className="text-sm font-medium text-gray-700 w-24">
                Nazwa:
              </span>
              <span className="text-sm text-gray-900 flex-1">
                {client.name}
              </span>
            </div>
            <div className="flex">
              <span className="text-sm font-medium text-gray-700 w-24">
                Dokument:
              </span>
              <span className="text-sm text-gray-900 flex-1">
                {client.documentNumber}
              </span>
            </div>
            <div className="flex">
              <span className="text-sm font-medium text-gray-700 w-24">
                Adres:
              </span>
              <span className="text-sm text-gray-900 flex-1">
                {client.fullAddress || client.address}
              </span>
            </div>
          </div>
        </div>

        {/* KPIs Cards */}
        <div className="flex-1 flex gap-4">
          <div className="bg-white p-6 rounded-lg shadow-md flex-1 flex flex-col justify-center">
            <h3 className="text-lg font-semibold text-gray-800 mb-2">
              Łączna Ilość
            </h3>
            <p className="text-3xl font-bold text-orange-700">
              {formatQuantity(kpis.totalQuantity)} kg
            </p>
          </div>
          <div className="bg-white p-6 rounded-lg shadow-md flex-1 flex flex-col justify-center">
            <h3 className="text-lg font-semibold text-gray-800 mb-2">
              Łączna Kwota
            </h3>
            <p className="text-3xl font-bold text-green-600">
              {formatCurrency(kpis.totalAmount)}
            </p>
          </div>
          <div className="bg-white p-6 rounded-lg shadow-md flex-1 flex flex-col justify-center">
            <h3 className="text-lg font-semibold text-gray-800 mb-2">
              Liczba Kwitów
            </h3>
            <p className="text-3xl font-bold text-purple-600">
              {kpis.receiptCount}
            </p>
          </div>
        </div>
      </div>

      {/* Receipts Section */}
      <div className="bg-white rounded-lg shadow-md overflow-hidden">
        <div className="px-6 py-4 border-b border-gray-200 flex items-center justify-between">
          <h2 className="text-xl font-semibold text-gray-800">Kwity Klienta</h2>
<<<<<<< HEAD
          <div className="flex gap-2">
            <button
              onClick={handleExportToExcel}
              disabled={loading || filteredReceipts.length === 0}
              className="px-4 py-2 text-sm font-medium text-white bg-green-600 rounded-md hover:bg-emerald-700 disabled:opacity-50 disabled:cursor-not-allowed flex items-center gap-2"
=======
          <button
            onClick={handleExportToExcel}
            disabled={loading || filteredReceipts.length === 0}
            className="px-4 py-2 text-sm font-medium text-white bg-green-600 rounded-md hover:bg-emerald-700 disabled:opacity-50 disabled:cursor-not-allowed flex items-center gap-2"
          >
            <svg
              width="16"
              height="16"
              viewBox="0 0 24 24"
              fill="none"
              stroke="currentColor"
              strokeWidth="2"
              strokeLinecap="round"
              strokeLinejoin="round"
>>>>>>> 7a7696b0
            >
              <svg
                width="16"
                height="16"
                viewBox="0 0 24 24"
                fill="none"
                stroke="currentColor"
                strokeWidth="2"
                strokeLinecap="round"
                strokeLinejoin="round"
              >
                <path d="M14 2H6a2 2 0 0 0-2 2v16a2 2 0 0 0 2 2h12a2 2 0 0 0 2-2V8z"></path>
                <polyline points="14,2 14,8 20,8"></polyline>
                <line x1="16" y1="13" x2="8" y2="21"></line>
                <line x1="8" y1="13" x2="16" y2="21"></line>
              </svg>
              Eksportuj do Excela
            </button>
          </div>
        </div>

        {/* Search Box */}
        <div className="px-6 py-4 border-b border-gray-200">
          <div className="relative max-w-md">
            <div className="absolute inset-y-0 left-0 pl-3 flex items-center pointer-events-none">
              <svg
                className="h-5 w-5 text-gray-400"
                fill="none"
                stroke="currentColor"
                viewBox="0 0 24 24"
              >
                <path
                  strokeLinecap="round"
                  strokeLinejoin="round"
                  strokeWidth={2}
                  d="M21 21l-6-6m2-5a7 7 0 11-14 0 7 7 0 0114 0z"
                />
              </svg>
            </div>
            <input
              type="text"
              placeholder="Szukaj kwitów lub produktów..."
              value={searchTerm}
              onChange={e => setSearchTerm(e.target.value)}
              className="w-full pl-10 pr-4 py-2 border border-gray-300 rounded-lg focus:outline-none focus:ring-2 focus:ring-orange-500 focus:border-transparent"
            />
            {searchTerm && (
              <button
                onClick={() => setSearchTerm('')}
                className="absolute inset-y-0 right-0 pr-3 flex items-center"
              >
                <svg
                  className="h-4 w-4 text-gray-400 hover:text-gray-600"
                  fill="none"
                  stroke="currentColor"
                  viewBox="0 0 24 24"
                >
                  <path
                    strokeLinecap="round"
                    strokeLinejoin="round"
                    strokeWidth={2}
                    d="M6 18L18 6M6 6l12 12"
                  />
                </svg>
              </button>
            )}
          </div>
        </div>

        {/* Receipts Table */}
        <div className="overflow-x-auto">
          <table className="min-w-full bg-white">
            <thead className="bg-gray-800 text-white">
              <tr>
                <th className="text-left py-3 px-4 uppercase font-semibold text-sm">
                  Numer Kwitu
                </th>
                <th className="text-left py-3 px-4 uppercase font-semibold text-sm">
                  Data
                </th>
                <th className="text-right py-3 px-4 uppercase font-semibold text-sm">
                  Łączna Kwota
                </th>
                <th className="text-center py-3 px-4 uppercase font-semibold text-sm">
                  Akcje
                </th>
              </tr>
            </thead>
            <tbody className="text-gray-700">
              {loading ? (
                <tr>
                  <td colSpan={4} className="text-center py-8">
                    <div className="flex items-center justify-center">
                      <div className="animate-spin rounded-full h-8 w-8 border-b-2 border-orange-700"></div>
                      <span className="ml-2">Ładowanie kwitów...</span>
                    </div>
                  </td>
                </tr>
              ) : (
                filteredReceipts.map(receipt => (
                  <React.Fragment key={receipt.id}>
                    <tr
                      className="border-b hover:bg-gray-50 cursor-pointer"
                      onClick={() => toggleRowExpansion(receipt.id)}
                    >
                      <td className="py-3 px-4 font-medium">
                        <div className="flex items-center">
                          <span className="mr-2">
                            {expandedRows.has(receipt.id) ? (
                              <svg
                                width="16"
                                height="16"
                                viewBox="0 0 24 24"
                                fill="none"
                                stroke="currentColor"
                                strokeWidth="2"
                                strokeLinecap="round"
                                strokeLinejoin="round"
                              >
                                <polyline points="6,9 12,15 18,9"></polyline>
                              </svg>
                            ) : (
                              <svg
                                width="16"
                                height="16"
                                viewBox="0 0 24 24"
                                fill="none"
                                stroke="currentColor"
                                strokeWidth="2"
                                strokeLinecap="round"
                                strokeLinejoin="round"
                              >
                                <polyline points="9,18 15,12 9,6"></polyline>
                              </svg>
                            )}
                          </span>
                          {receipt.number}
                        </div>
                      </td>
                      <td className="py-3 px-4">{formatDate(receipt.date)}</td>
                      <td className="py-3 px-4 text-right font-medium">
                        {formatCurrency(receipt.totalAmount)}
                      </td>
                      <td
                        className="py-3 px-4 text-center"
                        onClick={e => e.stopPropagation()}
                      >
                        <div className="flex justify-center items-center gap-2">
                          <button
                            onClick={() => handleViewPDF(receipt)}
                            className="text-gray-400 hover:text-orange-700 transition-colors p-1 rounded-full hover:bg-orange-50"
                            aria-label="Zobacz PDF"
                            title="Zobacz PDF"
                          >
                            <svg
                              width="20"
                              height="20"
                              viewBox="0 0 24 24"
                              fill="none"
                              stroke="currentColor"
                              strokeWidth="2"
                              strokeLinecap="round"
                              strokeLinejoin="round"
                            >
                              <path d="M1 12s4-8 11-8 11 8 11 8-4 8-11 8-11-8-11-8z"></path>
                              <circle cx="12" cy="12" r="3"></circle>
                            </svg>
                          </button>
                          <button
                            onClick={() => handleDownloadPDF(receipt)}
                            className="text-gray-400 hover:text-green-600 transition-colors p-1 rounded-full hover:bg-green-50"
                            aria-label="Pobierz PDF"
                            title="Pobierz PDF"
                          >
                            <svg
                              width="20"
                              height="20"
                              viewBox="0 0 24 24"
                              fill="none"
                              stroke="currentColor"
                              strokeWidth="2"
                              strokeLinecap="round"
                              strokeLinejoin="round"
                            >
                              <path d="M14,2H6A2,2 0 0,0 4,4V20A2,2 0 0,0 6,22H18A2,2 0 0,0 20,20V8L14,2M18,20H6V4H13V9H18V20Z" />
                              <polyline points="9,15 12,18 15,15"></polyline>
                              <line x1="12" y1="18" x2="12" y2="10"></line>
                            </svg>
                          </button>
                          <button
                            onClick={() => handleEditReceipt(receipt.id)}
                            className="text-gray-400 hover:text-orange-700 transition-colors p-1 rounded-full hover:bg-orange-50"
                            aria-label="Edytuj kwit"
                            title="Edytuj kwit"
                          >
                            <svg
                              width="20"
                              height="20"
                              viewBox="0 0 24 24"
                              fill="none"
                              stroke="currentColor"
                              strokeWidth="2"
                              strokeLinecap="round"
                              strokeLinejoin="round"
                            >
                              <path d="M11 4H4a2 2 0 0 0-2 2v14a2 2 0 0 0 2 2h14a2 2 0 0 0 2-2v-7"></path>
                              <path d="m18.5 2.5 3 3L10 17l-4 1 1-4 11.5-11.5z"></path>
                            </svg>
                          </button>
                        </div>
                      </td>
                    </tr>
                    {expandedRows.has(receipt.id) && (
                      <tr>
                        <td colSpan={4} className="px-4 py-0 bg-gray-50">
                          <div className="py-4">
                            <div className="overflow-x-auto">
                              <table className="min-w-full bg-white rounded-lg shadow-sm">
                                <thead className="bg-gray-100">
                                  <tr>
                                    <th className="text-left py-2 px-3 text-xs font-medium text-gray-500 uppercase tracking-wider">
                                      Nazwa Towaru
                                    </th>
                                    <th className="text-left py-2 px-3 text-xs font-medium text-gray-500 uppercase tracking-wider">
                                      Kod
                                    </th>
                                    <th className="text-right py-2 px-3 text-xs font-medium text-gray-500 uppercase tracking-wider">
                                      Ilość
                                    </th>
                                    <th className="text-right py-2 px-3 text-xs font-medium text-gray-500 uppercase tracking-wider">
                                      Cena Skupu
                                    </th>
                                    <th className="text-right py-2 px-3 text-xs font-medium text-gray-500 uppercase tracking-wider">
                                      Razem
                                    </th>
                                  </tr>
                                </thead>
                                <tbody className="divide-y divide-gray-200">
                                  {receipt.items.map((item, index) => (
                                    <tr key={index}>
                                      <td className="py-2 px-3 text-sm text-gray-900">
                                        {item.itemName}
                                      </td>
                                      <td className="py-2 px-3 text-sm text-gray-500">
                                        {item.itemCode}
                                      </td>
                                      <td className="py-2 px-3 text-sm text-gray-900 text-right">
                                        {item.quantity.toLocaleString('pl-PL', {
                                          minimumFractionDigits: 2,
                                          maximumFractionDigits: 2,
                                        })}{' '}
                                        {item.unit}
                                      </td>
                                      <td className="py-2 px-3 text-sm text-gray-900 text-right">
                                        {formatCurrency(item.buy_price)}
                                      </td>
                                      <td className="py-2 px-3 text-sm font-medium text-gray-900 text-right">
                                        {formatCurrency(item.total_price)}
                                      </td>
                                    </tr>
                                  ))}
                                </tbody>
                              </table>
                            </div>
                          </div>
                        </td>
                      </tr>
                    )}
                  </React.Fragment>
                ))
              )}
              {filteredReceipts.length === 0 && !loading && (
                <tr>
                  <td colSpan={4} className="text-center py-8 text-gray-500">
                    {searchTerm
                      ? `Nie znaleziono kwitów pasujących do "${searchTerm}".`
                      : `Nie znaleziono kwitów dla ${client.name}.`}
                  </td>
                </tr>
              )}
            </tbody>
          </table>
        </div>
      </div>
    </div>
  );
};

export default ClientDetail;<|MERGE_RESOLUTION|>--- conflicted
+++ resolved
@@ -749,13 +749,6 @@
       <div className="bg-white rounded-lg shadow-md overflow-hidden">
         <div className="px-6 py-4 border-b border-gray-200 flex items-center justify-between">
           <h2 className="text-xl font-semibold text-gray-800">Kwity Klienta</h2>
-<<<<<<< HEAD
-          <div className="flex gap-2">
-            <button
-              onClick={handleExportToExcel}
-              disabled={loading || filteredReceipts.length === 0}
-              className="px-4 py-2 text-sm font-medium text-white bg-green-600 rounded-md hover:bg-emerald-700 disabled:opacity-50 disabled:cursor-not-allowed flex items-center gap-2"
-=======
           <button
             onClick={handleExportToExcel}
             disabled={loading || filteredReceipts.length === 0}
@@ -770,26 +763,14 @@
               strokeWidth="2"
               strokeLinecap="round"
               strokeLinejoin="round"
->>>>>>> 7a7696b0
             >
-              <svg
-                width="16"
-                height="16"
-                viewBox="0 0 24 24"
-                fill="none"
-                stroke="currentColor"
-                strokeWidth="2"
-                strokeLinecap="round"
-                strokeLinejoin="round"
-              >
-                <path d="M14 2H6a2 2 0 0 0-2 2v16a2 2 0 0 0 2 2h12a2 2 0 0 0 2-2V8z"></path>
-                <polyline points="14,2 14,8 20,8"></polyline>
-                <line x1="16" y1="13" x2="8" y2="21"></line>
-                <line x1="8" y1="13" x2="16" y2="21"></line>
-              </svg>
-              Eksportuj do Excela
-            </button>
-          </div>
+              <path d="M14 2H6a2 2 0 0 0-2 2v16a2 2 0 0 0 2 2h12a2 2 0 0 0 2-2V8z"></path>
+              <polyline points="14,2 14,8 20,8"></polyline>
+              <line x1="16" y1="13" x2="8" y2="21"></line>
+              <line x1="8" y1="13" x2="16" y2="21"></line>
+            </svg>
+            Eksportuj do Excela
+          </button>
         </div>
 
         {/* Search Box */}
