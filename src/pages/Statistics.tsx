<<<<<<< HEAD
import React, { useState, useEffect } from 'react';
import { useNavigate } from 'react-router-dom';
=======
import React, { useState, useEffect, useCallback } from 'react';
import { useNavigate } from 'react-router-dom';
import { db } from '../firebase';
import {
  collection,
  getDocs,
  query,
  where,
  Timestamp,
} from 'firebase/firestore';
>>>>>>> 4b8b0c6a
import toast from 'react-hot-toast';
import { logger } from '../utils/logger';
import { isErrorWithMessage } from '../types/common';
import { useAuth } from '../contexts/AuthContext';
import { useStatisticsData } from '../hooks/useStatisticsData';
import {
<<<<<<< HEAD
  DateFilterType,
  ReportTab,
  MonthlyViewType,
  StatisticsSummary,
  ClientStatistics,
  ExcelStatisticsData,
  SortDirection,
} from '../types/statistics';
import { StatisticsFilters } from '../components/statistics/StatisticsFilters';
import { TabNavigation } from '../components/statistics/TabNavigation';
import { ProductsTab } from '../components/statistics/ProductsTab';
import { ClientsTab } from '../components/statistics/ClientsTab';
import { MonthlyTrendsTab } from '../components/statistics/MonthlyTrendsTab';
=======
  BarChart,
  Bar,
  XAxis,
  YAxis,
  ResponsiveContainer,
  Cell,
  LabelList,
} from 'recharts';
// Remove direct import - will be lazy loaded

interface ReceiptItem {
  itemName: string;
  itemCode: string;
  quantity: number;
  unit: string;
  sell_price: number;
  buy_price: number;
  total_price: number;
}

interface Receipt {
  id: string;
  number: string;
  date: Date;
  clientId: string;
  userID: string;
  totalAmount: number;
  items: ReceiptItem[];
}

interface StatisticsSummary {
  itemCode: string;
  itemName: string;
  totalQuantity: number;
  totalAmount: number;
  averagePrice: number;
  transactionCount: number;
}

interface ClientStatistics {
  clientId: string;
  clientName: string;
  receiptCount: number;
  totalQuantity: number;
  totalAmount: number;
}

interface MonthlyData {
  month: string;
  displayMonth: string;
  totalQuantity: number;
  totalAmount: number;
}

type MonthlyViewType = 'quantity' | 'amount';

interface ExcelStatisticsData {
  'Kod produktu': string;
  'Nazwa produktu': string;
  Ilość: number;
  Kwota: number;
}

type DateFilterType =
  | 'thisWeek'
  | 'lastWeek'
  | 'thisMonth'
  | 'lastMonth'
  | 'thisYear'
  | 'custom';

type ReportTab = 'products' | 'clients' | 'trends' | 'monthly';
>>>>>>> 4b8b0c6a

const Statistics: React.FC = () => {
  const { user } = useAuth();
  const navigate = useNavigate();

  // State for filters
  const [dateFilter, setDateFilter] = useState<DateFilterType>('thisMonth');
  const [startDate, setStartDate] = useState('');
  const [endDate, setEndDate] = useState('');
  const [selectedItemCode, setSelectedItemCode] = useState('');

  // Monthly view type state
  const [monthlyViewType, setMonthlyViewType] =
    useState<MonthlyViewType>('amount');

  // Use custom hook for data management
  const {
    statisticsSummary,
    availableItemCodes,
    clientStatistics,
    monthlyData,
    loading,
    getDateRange,
  } = useStatisticsData(dateFilter, startDate, endDate, selectedItemCode);

  // Client statistics state
  const [clientStatistics, setClientStatistics] = useState<ClientStatistics[]>(
    []
  );
  const [clients, setClients] = useState<{ [key: string]: string }>({});

  // Monthly statistics state
  const [monthlyData, setMonthlyData] = useState<MonthlyData[]>([]);
  const [monthlyViewType, setMonthlyViewType] =
    useState<MonthlyViewType>('amount');

  // Sorting state
  const [sortField, setSortField] =
    useState<keyof StatisticsSummary>('totalAmount');
  const [sortDirection, setSortDirection] = useState<SortDirection>('desc');

  // Client sorting state
  const [clientSortField, setClientSortField] =
    useState<keyof ClientStatistics>('totalAmount');
  const [clientSortDirection, setClientSortDirection] =
    useState<SortDirection>('desc');

  // Client sorting state
  const [clientSortField, setClientSortField] =
    useState<keyof ClientStatistics>('totalAmount');
  const [clientSortDirection, setClientSortDirection] = useState<
    'asc' | 'desc'
  >('desc');

  // Toggle state for future features
  const [showFutureFeatures, setShowFutureFeatures] = useState(false);

  // Tab state
  const [activeTab, setActiveTab] = useState<ReportTab>('products');

<<<<<<< HEAD
  // Track if trends tab has been visited to prevent automatic date filter reset
  const [trendsTabVisited, setTrendsTabVisited] = useState(false);
=======
  // Date range calculation functions
  const getDateRange = useCallback(
    (filterType: DateFilterType): { start: Date; end: Date } => {
      const now = new Date();
      const today = new Date(now.getFullYear(), now.getMonth(), now.getDate());

      switch (filterType) {
        case 'thisWeek': {
          const dayOfWeek = today.getDay();
          const monday = new Date(today);
          monday.setDate(
            today.getDate() - (dayOfWeek === 0 ? 6 : dayOfWeek - 1)
          );
          const sunday = new Date(monday);
          sunday.setDate(monday.getDate() + 6);
          sunday.setHours(23, 59, 59, 999);
          return { start: monday, end: sunday };
        }

        case 'lastWeek': {
          const dayOfWeek = today.getDay();
          const lastMonday = new Date(today);
          lastMonday.setDate(
            today.getDate() - (dayOfWeek === 0 ? 6 : dayOfWeek - 1) - 7
          );
          const lastSunday = new Date(lastMonday);
          lastSunday.setDate(lastMonday.getDate() + 6);
          lastSunday.setHours(23, 59, 59, 999);
          return { start: lastMonday, end: lastSunday };
        }

        case 'thisMonth': {
          const start = new Date(now.getFullYear(), now.getMonth(), 1);
          const end = new Date(now.getFullYear(), now.getMonth() + 1, 0);
          end.setHours(23, 59, 59, 999);
          return { start, end };
        }

        case 'lastMonth': {
          const start = new Date(now.getFullYear(), now.getMonth() - 1, 1);
          const end = new Date(now.getFullYear(), now.getMonth(), 0);
          end.setHours(23, 59, 59, 999);
          return { start, end };
        }

        case 'thisYear': {
          const start = new Date(now.getFullYear(), 0, 1);
          const end = new Date(now.getFullYear(), 11, 31);
          end.setHours(23, 59, 59, 999);
          return { start, end };
        }

        case 'custom': {
          const start = startDate
            ? new Date(startDate)
            : new Date(now.getFullYear(), now.getMonth(), 1);
          const end = endDate ? new Date(endDate) : new Date();
          end.setHours(23, 59, 59, 999);
          return { start, end };
        }

        default:
          return { start: today, end: today };
      }
    },
    [startDate, endDate]
  );

  // Fetch receipts based on filters
  const fetchReceipts = useCallback(async () => {
    if (!user) return;

    setLoading(true);
    try {
      const { start, end } = getDateRange(dateFilter);

      const receiptsQuery = query(
        collection(db, 'receipts'),
        where('userID', '==', user.uid),
        where('date', '>=', Timestamp.fromDate(start)),
        where('date', '<=', Timestamp.fromDate(end))
      );

      const querySnapshot = await getDocs(receiptsQuery);
      const receiptsData = querySnapshot.docs.map(doc => ({
        id: doc.id,
        ...doc.data(),
        date: doc.data().date.toDate(),
      })) as Receipt[];

      setReceipts(receiptsData);
    } catch (error) {
      // Statistics will remain empty if fetch fails
      setReceipts([]);
    } finally {
      setLoading(false);
    }
  }, [user, dateFilter, getDateRange]);

  // Fetch clients data
  const fetchClients = useCallback(async () => {
    if (!user) return;

    try {
      const clientsQuery = query(
        collection(db, 'clients'),
        where('userID', '==', user.uid)
      );

      const querySnapshot = await getDocs(clientsQuery);
      const clientsData: { [key: string]: string } = {};

      querySnapshot.docs.forEach(doc => {
        clientsData[doc.id] = doc.data().name || 'Nieznany klient';
      });

      setClients(clientsData);
    } catch (error) {
      // Clients will remain empty if fetch fails
      setClients({});
    }
  }, [user]);

  // Process receipts to create statistics summary
  const processStatistics = useCallback(() => {
    const itemMap = new Map<string, StatisticsSummary>();

    receipts.forEach(receipt => {
      receipt.items.forEach(item => {
        // Filter by selected item code if specified
        if (selectedItemCode && item.itemCode !== selectedItemCode) {
          return;
        }

        const key = `${item.itemCode}-${item.itemName}`;

        if (itemMap.has(key)) {
          const existing = itemMap.get(key)!;
          existing.totalQuantity += item.quantity;
          existing.totalAmount += item.total_price;
          existing.transactionCount += 1;
          existing.averagePrice = existing.totalAmount / existing.totalQuantity;
        } else {
          itemMap.set(key, {
            itemCode: item.itemCode,
            itemName: item.itemName,
            totalQuantity: item.quantity,
            totalAmount: item.total_price,
            averagePrice: item.total_price / item.quantity,
            transactionCount: 1,
          });
        }
      });
    });

    // Convert map to array and apply sorting
    const summaryArray = Array.from(itemMap.values());
    setStatisticsSummary(summaryArray);
  }, [receipts, selectedItemCode]);

  // Process receipts to create client statistics
  const processClientStatistics = useCallback(() => {
    const clientMap = new Map<string, ClientStatistics>();

    receipts.forEach(receipt => {
      const clientId = receipt.clientId;
      const clientName = clients[clientId] || 'Nieznany klient';

      // Calculate total quantity for this receipt
      const receiptQuantity = receipt.items.reduce(
        (sum, item) => sum + item.quantity,
        0
      );

      if (clientMap.has(clientId)) {
        const existing = clientMap.get(clientId)!;
        existing.receiptCount += 1;
        existing.totalQuantity += receiptQuantity;
        existing.totalAmount += receipt.totalAmount;
      } else {
        clientMap.set(clientId, {
          clientId,
          clientName,
          receiptCount: 1,
          totalQuantity: receiptQuantity,
          totalAmount: receipt.totalAmount,
        });
      }
    });

    // Convert map to array and get top 20 by total amount
    const clientArray = Array.from(clientMap.values())
      .sort((a, b) => b.totalAmount - a.totalAmount)
      .slice(0, 20);

    setClientStatistics(clientArray);
  }, [receipts, clients]);

  // Process receipts to create monthly statistics
  const processMonthlyStatistics = useCallback(() => {
    const monthlyMap = new Map<string, MonthlyData>();

    receipts.forEach(receipt => {
      const date = receipt.date;
      const monthKey = `${date.getFullYear()}-${String(date.getMonth() + 1).padStart(2, '0')}`;

      // Format month for display (e.g., "2024-01" -> "Sty 2024")
      const monthNames = [
        'Sty',
        'Lut',
        'Mar',
        'Kwi',
        'Maj',
        'Cze',
        'Lip',
        'Sie',
        'Wrz',
        'Paź',
        'Lis',
        'Gru',
      ];
      const displayMonth = `${monthNames[date.getMonth()]} ${date.getFullYear()}`;

      // Calculate filtered totals for this receipt
      let receiptQuantity = 0;
      let receiptAmount = 0;

      receipt.items.forEach(item => {
        // Filter by selected item code if specified
        if (selectedItemCode && item.itemCode !== selectedItemCode) {
          return;
        }
        receiptQuantity += item.quantity;
        receiptAmount += item.total_price;
      });

      // Only include receipt if it has relevant items
      if (receiptQuantity > 0) {
        if (monthlyMap.has(monthKey)) {
          const existing = monthlyMap.get(monthKey)!;
          existing.totalQuantity += receiptQuantity;
          existing.totalAmount += receiptAmount;
        } else {
          monthlyMap.set(monthKey, {
            month: monthKey,
            displayMonth,
            totalQuantity: receiptQuantity,
            totalAmount: receiptAmount,
          });
        }
      }
    });

    // Convert map to array and sort by month
    const monthlyArray = Array.from(monthlyMap.values()).sort((a, b) =>
      a.month.localeCompare(b.month)
    );

    setMonthlyData(monthlyArray);
  }, [receipts, selectedItemCode]);

  // Extract unique item codes from receipts
  const extractItemCodes = useCallback(() => {
    const itemCodesSet = new Set<string>();

    receipts.forEach(receipt => {
      receipt.items.forEach(item => {
        if (item.itemCode) {
          itemCodesSet.add(item.itemCode);
        }
      });
    });

    const sortedItemCodes = Array.from(itemCodesSet).sort();
    setAvailableItemCodes(sortedItemCodes);
  }, [receipts]);
>>>>>>> 4b8b0c6a

  // Initialize default date range for custom filter
  useEffect(() => {
    const now = new Date();
    const firstDayOfMonth = new Date(now.getFullYear(), now.getMonth(), 1);
    const lastDayOfMonth = new Date(now.getFullYear(), now.getMonth() + 1, 0);

    setStartDate(firstDayOfMonth.toISOString().split('T')[0]);
    setEndDate(lastDayOfMonth.toISOString().split('T')[0]);
  }, []);

<<<<<<< HEAD
  // Auto-select "this year" when monthly trends tab is first selected
=======
  // Fetch clients on component mount
  useEffect(() => {
    fetchClients();
  }, [fetchClients]);

  // Fetch data when filters change
>>>>>>> 4b8b0c6a
  useEffect(() => {
    if (
      activeTab === 'trends' &&
      !trendsTabVisited &&
      dateFilter !== 'thisYear'
    ) {
      setDateFilter('thisYear');
      setTrendsTabVisited(true);
    } else if (activeTab === 'trends' && !trendsTabVisited) {
      setTrendsTabVisited(true);
    }
  }, [activeTab, trendsTabVisited, dateFilter]);

  // Process client statistics when receipts or clients change
  useEffect(() => {
    processClientStatistics();
  }, [processClientStatistics]);

  // Process monthly statistics when receipts change
  useEffect(() => {
    processMonthlyStatistics();
  }, [processMonthlyStatistics]);

  // Auto-select "this year" when monthly trends tab is active
  useEffect(() => {
    if (activeTab === 'trends' && dateFilter !== 'thisYear') {
      setDateFilter('thisYear');
    }
  }, [activeTab, dateFilter]);

  // Handle date filter change
  const handleDateFilterChange = (filterType: DateFilterType) => {
    setDateFilter(filterType);
  };

  // Handle client navigation
  const handleClientClick = (clientId: string) => {
    navigate(`/clients/${clientId}`);
  };

  // Format currency
  const formatCurrency = (amount: number) => {
    return new Intl.NumberFormat('pl-PL', {
      style: 'currency',
      currency: 'PLN',
      minimumFractionDigits: 2,
      useGrouping: true,
    }).format(amount);
  };

  // Format quantity with thousands separator
  const formatQuantity = (quantity: number) => {
    return new Intl.NumberFormat('pl-PL', {
      minimumFractionDigits: 2,
      maximumFractionDigits: 2,
      useGrouping: true,
    }).format(quantity);
  };

  // Sorting function
  const handleSort = (field: keyof StatisticsSummary) => {
    if (sortField === field) {
      setSortDirection(sortDirection === 'asc' ? 'desc' : 'asc');
    } else {
      setSortField(field);
      setSortDirection('desc');
    }
  };

  // Client sorting function
  const handleClientSort = (field: keyof ClientStatistics) => {
    if (clientSortField === field) {
      setClientSortDirection(clientSortDirection === 'asc' ? 'desc' : 'asc');
    } else {
      setClientSortField(field);
      setClientSortDirection('desc');
    }
  };

  // Get sorted data
  const sortedStatistics = React.useMemo(() => {
    return [...statisticsSummary].sort((a, b) => {
      const aValue = a[sortField];
      const bValue = b[sortField];

      if (typeof aValue === 'string' && typeof bValue === 'string') {
        return sortDirection === 'asc'
          ? aValue.localeCompare(bValue)
          : bValue.localeCompare(aValue);
      } else if (typeof aValue === 'number' && typeof bValue === 'number') {
        return sortDirection === 'asc' ? aValue - bValue : bValue - aValue;
      }
      return 0;
    });
  }, [statisticsSummary, sortField, sortDirection]);

  // Get sorted client data
  const sortedClientStatistics = React.useMemo(() => {
    return [...clientStatistics].sort((a, b) => {
      const aValue = a[clientSortField];
      const bValue = b[clientSortField];

      if (typeof aValue === 'string' && typeof bValue === 'string') {
        return clientSortDirection === 'asc'
          ? aValue.localeCompare(bValue)
          : bValue.localeCompare(aValue);
      } else if (typeof aValue === 'number' && typeof bValue === 'number') {
        return clientSortDirection === 'asc'
          ? aValue - bValue
          : bValue - aValue;
      }
      return 0;
    });
  }, [clientStatistics, clientSortField, clientSortDirection]);
<<<<<<< HEAD
=======

  // Calculate totals
  const totalQuantity = statisticsSummary.reduce(
    (sum, item) => sum + item.totalQuantity,
    0
  );
  const totalAmount = statisticsSummary.reduce(
    (sum, item) => sum + item.totalAmount,
    0
  );
>>>>>>> 4b8b0c6a

  // Calculate client totals
  const totalClientQuantity = clientStatistics.reduce(
    (sum, client) => sum + client.totalQuantity,
    0
  );
  const totalClientAmount = clientStatistics.reduce(
    (sum, client) => sum + client.totalAmount,
    0
  );

  // Excel export function using lazy loading
  const handleExportToExcel = async () => {
    try {
      // Create data for Excel export using sorted statistics
      const excelData: ExcelStatisticsData[] = sortedStatistics.map(item => ({
        'Kod produktu': item.itemCode,
        'Nazwa produktu': item.itemName,
        Ilość: item.totalQuantity,
        Kwota: item.totalAmount,
      }));

      // Dynamically import the Excel utility
      const { ExcelExportUtility } = await import('../utils/excelExport');

      const { start, end } = getDateRange(dateFilter);
      const formatDate = (date: Date) => {
        const day = date.getDate().toString().padStart(2, '0');
        const month = (date.getMonth() + 1).toString().padStart(2, '0');
        const year = date.getFullYear();
        return `${day}-${month}-${year}`;
      };

      const filename = `statystyki_${formatDate(start)}_${formatDate(end)}`;

      await ExcelExportUtility.exportToExcel({
        filename,
        worksheetName: 'Statystyki',
        headers: ['Kod produktu', 'Nazwa produktu', 'Ilość', 'Kwota'],
        data: excelData,
        title: 'Statystyki produktów',
        subtitle: `Okres: ${formatDate(start)} - ${formatDate(end)}`,
      });

      toast.success('Plik Excel został wygenerowany pomyślnie!');
    } catch (error) {
      logger.error(
        'Błąd podczas eksportu do Excel',
        isErrorWithMessage(error) ? error : undefined,
        {
          component: 'Statistics',
          operation: 'handleExportToExcel',
          userId: user?.uid,
        }
      );
      toast.error('Wystąpił błąd podczas generowania pliku Excel');
    }
  };

  // Show loading or login prompt if no user
  if (!user) {
    return (
      <div className="flex items-center justify-center min-h-[400px]">
        <p className="text-gray-500">Zaloguj się, aby wyświetlić statystyki.</p>
      </div>
    );
  }

<<<<<<< HEAD
=======
  const tabs = [
    {
      id: 'products' as ReportTab,
      label: 'Podsumowanie produktów',
      icon: (
        <svg
          className="w-4 h-4"
          fill="none"
          stroke="currentColor"
          viewBox="0 0 24 24"
        >
          <path
            strokeLinecap="round"
            strokeLinejoin="round"
            strokeWidth={2}
            d="M9 19v-6a2 2 0 00-2-2H5a2 2 0 00-2 2v6a2 2 0 002 2h2a2 2 0 002-2zm0 0V9a2 2 0 012-2h2a2 2 0 012 2v10m-6 0a2 2 0 002 2h2a2 2 0 002-2m0 0V5a2 2 0 012-2h2a2 2 0 012 2v14a2 2 0 01-2 2h-2a2 2 0 01-2-2z"
          />
        </svg>
      ),
    },
    {
      id: 'clients' as ReportTab,
      label: 'Top Klienci',
      icon: (
        <svg
          className="w-4 h-4"
          fill="none"
          stroke="currentColor"
          viewBox="0 0 24 24"
        >
          <path
            strokeLinecap="round"
            strokeLinejoin="round"
            strokeWidth={2}
            d="M12 4.354a4 4 0 110 5.292M15 21H3v-1a6 6 0 0112 0v1zm0 0h6v-1a6 6 0 00-9-5.197m13.5-9a2.5 2.5 0 11-5 0 2.5 2.5 0 015 0z"
          />
        </svg>
      ),
    },
    {
      id: 'trends' as ReportTab,
      label: 'Kwoty i ilości wg miesięcy',
      icon: (
        <svg
          className="w-4 h-4"
          fill="none"
          stroke="currentColor"
          viewBox="0 0 24 24"
        >
          <path
            strokeLinecap="round"
            strokeLinejoin="round"
            strokeWidth={2}
            d="M13 7h8m0 0v8m0-8l-8 8-4-4-6 6"
          />
        </svg>
      ),
    },
    {
      id: 'monthly' as ReportTab,
      label: 'Raporty miesięczne',
      icon: (
        <svg
          className="w-4 h-4"
          fill="none"
          stroke="currentColor"
          viewBox="0 0 24 24"
        >
          <path
            strokeLinecap="round"
            strokeLinejoin="round"
            strokeWidth={2}
            d="M8 7V3m8 4V3m-9 8h10M5 21h14a2 2 0 002-2V7a2 2 0 00-2-2H5a2 2 0 00-2 2v12a2 2 0 002 2z"
          />
        </svg>
      ),
    },
  ];

  const renderProductsTab = () => (
    <div className="flex gap-6">
      <div className="w-1/2 space-y-6">
        {/* Summary Cards */}
        <div className="grid grid-cols-1 sm:grid-cols-2 gap-4">
          <div className="bg-white p-6 rounded-lg shadow-md">
            <h3 className="text-lg font-semibold text-gray-800 mb-2">
              Łączna Ilość
            </h3>
            <p className="text-3xl font-bold text-orange-700">
              {formatQuantity(totalQuantity)} kg
            </p>
          </div>
          <div className="bg-white p-6 rounded-lg shadow-md">
            <h3 className="text-lg font-semibold text-gray-800 mb-2">
              Łączna Kwota
            </h3>
            <p className="text-3xl font-bold text-green-600">
              {formatCurrency(totalAmount)}
            </p>
          </div>
        </div>

        {/* Statistics Table */}
        <div className="bg-white rounded-lg shadow-md overflow-hidden">
          <div className="px-6 py-4 border-b border-gray-200 flex justify-between items-center">
            <h2 className="text-xl font-semibold text-gray-800">
              Podsumowanie Produktów
            </h2>
            <button
              onClick={handleExportToExcel}
              disabled={!user || loading || statisticsSummary.length === 0}
              className="px-4 py-2 text-sm font-medium text-white bg-green-600 rounded-md hover:bg-green-700 disabled:opacity-50 disabled:cursor-not-allowed flex items-center gap-2"
            >
              <svg
                width="16"
                height="16"
                viewBox="0 0 24 24"
                fill="none"
                stroke="currentColor"
                strokeWidth="2"
                strokeLinecap="round"
                strokeLinejoin="round"
              >
                <path d="M14 2H6a2 2 0 0 0-2 2v16a2 2 0 0 0 2 2h12a2 2 0 0 0 2-2V8z"></path>
                <polyline points="14,2 14,8 20,8"></polyline>
                <line x1="16" y1="13" x2="8" y2="21"></line>
                <line x1="8" y1="13" x2="16" y2="21"></line>
              </svg>
              Eksportuj do Excela
            </button>
          </div>

          {loading ? (
            <div className="flex items-center justify-center h-32">
              <div className="animate-spin rounded-full h-8 w-8 border-b-2 border-orange-700"></div>
            </div>
          ) : statisticsSummary.length > 0 ? (
            <div className="overflow-x-auto">
              <table className="min-w-full divide-y divide-gray-200">
                <thead className="bg-gray-50">
                  <tr>
                    <th
                      className="px-6 py-3 text-left text-xs font-medium text-gray-500 uppercase tracking-wider cursor-pointer hover:bg-gray-100 select-none"
                      onClick={() => handleSort('itemCode')}
                    >
                      <div className="flex items-center space-x-1">
                        <span>Kod produktu</span>
                        {sortField === 'itemCode' && (
                          <span className="text-orange-500">
                            {sortDirection === 'asc' ? '↑' : '↓'}
                          </span>
                        )}
                      </div>
                    </th>
                    <th
                      className="px-6 py-3 text-left text-xs font-medium text-gray-500 uppercase tracking-wider cursor-pointer hover:bg-gray-100 select-none"
                      onClick={() => handleSort('itemName')}
                    >
                      <div className="flex items-center space-x-1">
                        <span>Nazwa produktu</span>
                        {sortField === 'itemName' && (
                          <span className="text-orange-500">
                            {sortDirection === 'asc' ? '↑' : '↓'}
                          </span>
                        )}
                      </div>
                    </th>
                    <th
                      className="px-6 py-3 text-right text-xs font-medium text-gray-500 uppercase tracking-wider cursor-pointer hover:bg-gray-100 select-none"
                      onClick={() => handleSort('totalQuantity')}
                    >
                      <div className="flex items-center justify-end space-x-1">
                        <span>Łączna Ilość</span>
                        {sortField === 'totalQuantity' && (
                          <span className="text-orange-500">
                            {sortDirection === 'asc' ? '↑' : '↓'}
                          </span>
                        )}
                      </div>
                    </th>
                    <th
                      className="px-6 py-3 text-right text-xs font-medium text-gray-500 uppercase tracking-wider cursor-pointer hover:bg-gray-100 select-none"
                      onClick={() => handleSort('totalAmount')}
                    >
                      <div className="flex items-center justify-end space-x-1">
                        <span>Łączna Kwota</span>
                        {sortField === 'totalAmount' && (
                          <span className="text-orange-500">
                            {sortDirection === 'asc' ? '↑' : '↓'}
                          </span>
                        )}
                      </div>
                    </th>
                  </tr>
                </thead>
                <tbody className="bg-white divide-y divide-gray-200">
                  {sortedStatistics.map((item, index) => (
                    <tr
                      key={`${item.itemCode}-${item.itemName}`}
                      className="hover:bg-gray-50"
                    >
                      <td className="px-6 py-4 whitespace-nowrap text-sm font-medium text-gray-900">
                        {item.itemCode}
                      </td>
                      <td className="px-6 py-4 whitespace-nowrap text-sm text-gray-900">
                        {item.itemName}
                      </td>
                      <td className="px-6 py-4 whitespace-nowrap text-sm text-gray-900 text-right">
                        {formatQuantity(item.totalQuantity)} kg
                      </td>
                      <td className="px-6 py-4 whitespace-nowrap text-sm text-gray-900 text-right">
                        {formatCurrency(item.totalAmount)}
                      </td>
                    </tr>
                  ))}
                </tbody>
              </table>
            </div>
          ) : (
            <div className="flex items-center justify-center h-32">
              <p className="text-gray-500">
                Nie znaleziono danych dla wybranych filtrów.
              </p>
            </div>
          )}
        </div>
      </div>

      {/* Right side - Bar Chart */}
      <div className="w-1/2">
        <div className="bg-white rounded-lg shadow-md overflow-hidden">
          <div className="px-6 py-4 border-b border-gray-200">
            <h2 className="text-xl font-semibold text-gray-800">
              Łączna kwota wg produktu
            </h2>
          </div>
          <div className="p-6">
            {sortedStatistics.length > 0 ? (
              <ResponsiveContainer
                width="100%"
                height={Math.max(400, sortedStatistics.length * 60)}
              >
                <BarChart
                  layout="vertical"
                  data={sortedStatistics.map((item, index) => ({
                    name: item.itemName,
                    value: item.totalAmount,
                  }))}
                  margin={{
                    top: 20,
                    right: 100,
                    left: 5,
                    bottom: 20,
                  }}
                  barCategoryGap={sortedStatistics.length > 10 ? 0.5 : 1}
                >
                  <XAxis type="number" hide />
                  <YAxis
                    type="category"
                    dataKey="name"
                    width={150}
                    fontSize={14}
                    tick={{ fill: '#374151' }}
                    interval={0}
                  />
                  <Bar
                    dataKey="value"
                    fill="#3b82f6"
                    barSize={
                      sortedStatistics.length > 15
                        ? 35
                        : sortedStatistics.length > 10
                          ? 40
                          : 50
                    }
                    radius={[0, 6, 6, 0]}
                  >
                    <LabelList
                      dataKey="value"
                      position="right"
                      formatter={(value: number) => formatCurrency(value)}
                      style={{
                        fontSize: '12px',
                        fill: '#374151',
                        fontWeight: '500',
                      }}
                    />
                    {sortedStatistics.map((entry, index) => (
                      <Cell
                        key={`cell-${index}`}
                        fill={`hsl(${200 + (index % 12) * 25}, 70%, 50%)`}
                      />
                    ))}
                  </Bar>
                </BarChart>
              </ResponsiveContainer>
            ) : (
              <div className="flex items-center justify-center h-64">
                <p className="text-gray-500">
                  Brak danych dostępnych dla wykresu
                </p>
              </div>
            )}
          </div>
        </div>
      </div>
    </div>
  );

  const renderClientsTab = () => (
    <div className="flex gap-6">
      <div className="w-1/2 space-y-6">
        {/* Summary Cards */}
        <div className="grid grid-cols-1 sm:grid-cols-2 gap-4">
          <div className="bg-white p-6 rounded-lg shadow-md">
            <h3 className="text-lg font-semibold text-gray-800 mb-2">
              Łączna Ilość
            </h3>
            <p className="text-3xl font-bold text-orange-700">
              {formatQuantity(totalClientQuantity)} kg
            </p>
          </div>
          <div className="bg-white p-6 rounded-lg shadow-md">
            <h3 className="text-lg font-semibold text-gray-800 mb-2">
              Łączna Kwota
            </h3>
            <p className="text-3xl font-bold text-green-600">
              {formatCurrency(totalClientAmount)}
            </p>
          </div>
        </div>

        {/* Client Statistics Table */}
        <div className="bg-white rounded-lg shadow-md overflow-hidden">
          <div className="px-6 py-4 border-b border-gray-200 flex justify-between items-center">
            <h2 className="text-xl font-semibold text-gray-800">
              Top 20 Klientów
            </h2>
          </div>

          {loading ? (
            <div className="flex items-center justify-center h-32">
              <div className="animate-spin rounded-full h-8 w-8 border-b-2 border-orange-700"></div>
            </div>
          ) : sortedClientStatistics.length > 0 ? (
            <div className="overflow-x-auto">
              <table className="min-w-full divide-y divide-gray-200">
                <thead className="bg-gray-50">
                  <tr>
                    <th
                      className="px-6 py-3 text-left text-xs font-medium text-gray-500 uppercase tracking-wider cursor-pointer hover:bg-gray-100 select-none"
                      onClick={() => handleClientSort('clientName')}
                    >
                      <div className="flex items-center space-x-1">
                        <span>Nazwa klienta</span>
                        {clientSortField === 'clientName' && (
                          <span className="text-orange-500">
                            {clientSortDirection === 'asc' ? '↑' : '↓'}
                          </span>
                        )}
                      </div>
                    </th>
                    <th
                      className="px-6 py-3 text-right text-xs font-medium text-gray-500 uppercase tracking-wider cursor-pointer hover:bg-gray-100 select-none"
                      onClick={() => handleClientSort('receiptCount')}
                    >
                      <div className="flex items-center justify-end space-x-1">
                        <span>Liczba kwitów</span>
                        {clientSortField === 'receiptCount' && (
                          <span className="text-orange-500">
                            {clientSortDirection === 'asc' ? '↑' : '↓'}
                          </span>
                        )}
                      </div>
                    </th>
                    <th
                      className="px-6 py-3 text-right text-xs font-medium text-gray-500 uppercase tracking-wider cursor-pointer hover:bg-gray-100 select-none"
                      onClick={() => handleClientSort('totalQuantity')}
                    >
                      <div className="flex items-center justify-end space-x-1">
                        <span>Łączna Ilość</span>
                        {clientSortField === 'totalQuantity' && (
                          <span className="text-orange-500">
                            {clientSortDirection === 'asc' ? '↑' : '↓'}
                          </span>
                        )}
                      </div>
                    </th>
                    <th
                      className="px-6 py-3 text-right text-xs font-medium text-gray-500 uppercase tracking-wider cursor-pointer hover:bg-gray-100 select-none"
                      onClick={() => handleClientSort('totalAmount')}
                    >
                      <div className="flex items-center justify-end space-x-1">
                        <span>Łączna Kwota</span>
                        {clientSortField === 'totalAmount' && (
                          <span className="text-orange-500">
                            {clientSortDirection === 'asc' ? '↑' : '↓'}
                          </span>
                        )}
                      </div>
                    </th>
                  </tr>
                </thead>
                <tbody className="bg-white divide-y divide-gray-200">
                  {sortedClientStatistics.map((client, index) => (
                    <tr key={client.clientId} className="hover:bg-gray-50">
                      <td className="px-6 py-4 whitespace-nowrap text-sm font-medium text-gray-900">
                        <button
                          onClick={() => handleClientClick(client.clientId)}
                          className="text-blue-600 hover:text-blue-800 hover:underline transition-colors duration-200 font-medium"
                        >
                          {client.clientName}
                        </button>
                      </td>
                      <td className="px-6 py-4 whitespace-nowrap text-sm text-gray-900 text-right">
                        {client.receiptCount}
                      </td>
                      <td className="px-6 py-4 whitespace-nowrap text-sm text-gray-900 text-right">
                        {formatQuantity(client.totalQuantity)} kg
                      </td>
                      <td className="px-6 py-4 whitespace-nowrap text-sm text-gray-900 text-right">
                        {formatCurrency(client.totalAmount)}
                      </td>
                    </tr>
                  ))}
                </tbody>
              </table>
            </div>
          ) : (
            <div className="flex items-center justify-center h-32">
              <p className="text-gray-500">
                Nie znaleziono danych klientów dla wybranych filtrów.
              </p>
            </div>
          )}
        </div>
      </div>

      {/* Right side - Bar Chart */}
      <div className="w-1/2">
        <div className="bg-white rounded-lg shadow-md overflow-hidden">
          <div className="px-6 py-4 border-b border-gray-200">
            <h2 className="text-xl font-semibold text-gray-800">
              Łączna kwota wg klientów
            </h2>
          </div>
          <div className="p-6">
            {sortedClientStatistics.length > 0 ? (
              <ResponsiveContainer
                width="100%"
                height={Math.max(400, sortedClientStatistics.length * 60)}
              >
                <BarChart
                  layout="vertical"
                  data={sortedClientStatistics.map((client, index) => ({
                    name: client.clientName,
                    value: client.totalAmount,
                  }))}
                  margin={{
                    top: 20,
                    right: 100,
                    left: 5,
                    bottom: 20,
                  }}
                  barCategoryGap={sortedClientStatistics.length > 10 ? 0.5 : 1}
                >
                  <XAxis type="number" hide />
                  <YAxis
                    type="category"
                    dataKey="name"
                    width={150}
                    fontSize={14}
                    tick={{ fill: '#374151' }}
                    interval={0}
                  />
                  <Bar
                    dataKey="value"
                    fill="#3b82f6"
                    barSize={
                      sortedClientStatistics.length > 15
                        ? 35
                        : sortedClientStatistics.length > 10
                          ? 40
                          : 50
                    }
                    radius={[0, 6, 6, 0]}
                  >
                    <LabelList
                      dataKey="value"
                      position="right"
                      formatter={(value: number) => formatCurrency(value)}
                      style={{
                        fontSize: '12px',
                        fill: '#374151',
                        fontWeight: '500',
                      }}
                    />
                    {sortedClientStatistics.map((entry, index) => (
                      <Cell
                        key={`cell-${index}`}
                        fill={`hsl(${120 + (index % 12) * 25}, 70%, 50%)`}
                      />
                    ))}
                  </Bar>
                </BarChart>
              </ResponsiveContainer>
            ) : (
              <div className="flex items-center justify-center h-64">
                <p className="text-gray-500">
                  Brak danych dostępnych dla wykresu
                </p>
              </div>
            )}
          </div>
        </div>
      </div>
    </div>
  );

  const renderMonthlyTrendsTab = () => (
    <div className="space-y-6">
      {/* Controls */}
      <div className="bg-white p-6 rounded-lg shadow-md">
        <div className="flex justify-between items-center">
          <h2 className="text-xl font-semibold text-gray-800">
            Trendy w czasie
          </h2>

          {/* View Type Dropdown */}
          <div className="flex items-center space-x-3">
            <label className="text-sm font-medium text-gray-700">Widok:</label>
            <div className="relative">
              <div className="w-48 px-4 py-2 border border-gray-300 rounded-md bg-white flex items-center justify-between cursor-pointer">
                <div className="flex items-center space-x-3">
                  <svg
                    className="w-4 h-4 text-gray-400"
                    fill="none"
                    stroke="currentColor"
                    viewBox="0 0 24 24"
                  >
                    <path
                      strokeLinecap="round"
                      strokeLinejoin="round"
                      strokeWidth={2}
                      d="M9 19v-6a2 2 0 00-2-2H5a2 2 0 00-2 2v6a2 2 0 002 2h2a2 2 0 002-2zm0 0V9a2 2 0 012-2h2a2 2 0 012 2v10m-6 0a2 2 0 002 2h2a2 2 0 002-2m0 0V5a2 2 0 012-2h2a2 2 0 012 2v14a2 2 0 01-2 2h-2a2 2 0 01-2-2z"
                    />
                  </svg>
                  <span className="text-sm text-gray-700">
                    {monthlyViewType === 'amount'
                      ? 'Kwoty (PLN)'
                      : 'Ilości (kg)'}
                  </span>
                </div>
                <svg
                  className="w-4 h-4 text-gray-400"
                  fill="none"
                  stroke="currentColor"
                  viewBox="0 0 24 24"
                >
                  <path
                    strokeLinecap="round"
                    strokeLinejoin="round"
                    strokeWidth={2}
                    d="M19 9l-7 7-7-7"
                  />
                </svg>
              </div>

              <select
                value={monthlyViewType}
                onChange={e =>
                  setMonthlyViewType(e.target.value as MonthlyViewType)
                }
                className="absolute inset-0 w-full h-full opacity-0 cursor-pointer"
              >
                <option value="amount">Kwoty (PLN)</option>
                <option value="quantity">Ilości (kg)</option>
              </select>
            </div>
          </div>
        </div>
      </div>

      {/* Chart */}
      <div className="bg-white rounded-lg shadow-md overflow-hidden">
        <div className="px-6 py-4 border-b border-gray-200">
          <h2 className="text-xl font-semibold text-gray-800">
            {monthlyViewType === 'amount'
              ? 'Kwoty wg miesięcy'
              : 'Ilości wg miesięcy'}
          </h2>
        </div>
        <div className="p-6">
          {loading ? (
            <div className="flex items-center justify-center h-64">
              <div className="animate-spin rounded-full h-8 w-8 border-b-2 border-orange-700"></div>
            </div>
          ) : monthlyData.length > 0 ? (
            <ResponsiveContainer width="100%" height={400}>
              <BarChart
                data={monthlyData.map(item => ({
                  name: item.displayMonth,
                  value:
                    monthlyViewType === 'amount'
                      ? item.totalAmount
                      : item.totalQuantity,
                }))}
                margin={{
                  top: 20,
                  right: 30,
                  left: 20,
                  bottom: 60,
                }}
              >
                <XAxis
                  dataKey="name"
                  angle={-45}
                  textAnchor="end"
                  height={80}
                  fontSize={12}
                  tick={{ fill: '#374151' }}
                />
                <YAxis
                  fontSize={12}
                  tick={{ fill: '#374151' }}
                  tickFormatter={(value: number) =>
                    new Intl.NumberFormat('pl-PL', {
                      minimumFractionDigits: 0,
                      maximumFractionDigits: 0,
                      useGrouping: true,
                    }).format(value)
                  }
                />
                <Bar dataKey="value" fill="#3b82f6" radius={[4, 4, 0, 0]}>
                  <LabelList
                    dataKey="value"
                    position="top"
                    formatter={(value: number) =>
                      monthlyViewType === 'amount'
                        ? formatCurrency(value)
                        : `${formatQuantity(value)} kg`
                    }
                    style={{
                      fontSize: '10px',
                      fill: '#374151',
                      fontWeight: '500',
                    }}
                  />
                  {monthlyData.map((entry, index) => (
                    <Cell
                      key={`cell-${index}`}
                      fill={`hsl(${220 + (index % 8) * 15}, 70%, 50%)`}
                    />
                  ))}
                </Bar>
              </BarChart>
            </ResponsiveContainer>
          ) : (
            <div className="flex items-center justify-center h-64">
              <p className="text-gray-500">
                Brak danych dostępnych dla wybranego okresu.
              </p>
            </div>
          )}
        </div>
      </div>
    </div>
  );
>>>>>>> 4b8b0c6a
  const renderPlaceholderTab = (tabName: string) => (
    <div className="text-center py-12">
      <h3 className="text-lg font-medium text-gray-800 mb-2">{tabName}</h3>
      <p className="text-gray-500">
        Ta funkcja będzie dostępna w przyszłych aktualizacjach systemu.
      </p>
    </div>
  );

  return (
    <div className="space-y-6">
      <div className="flex justify-between items-center">
        <h1 className="text-3xl font-bold text-gray-800">Statystyki</h1>
      </div>

      {/* Filters Section */}
      <div className="flex gap-6">
        <div className="w-1/2">
          <StatisticsFilters
            dateFilter={dateFilter}
            startDate={startDate}
            endDate={endDate}
            selectedItemCode={selectedItemCode}
            availableItemCodes={availableItemCodes}
            onDateFilterChange={handleDateFilterChange}
            onStartDateChange={setStartDate}
            onEndDateChange={setEndDate}
            onItemCodeChange={setSelectedItemCode}
            getDateRange={getDateRange}
          />
        </div>

        {/* Future Statistics Ideas */}
        <div className="w-1/2">
          <div className="bg-gradient-to-br from-blue-50 to-indigo-100 rounded-lg shadow-md border border-blue-200 overflow-hidden">
            <button
              onClick={() => setShowFutureFeatures(!showFutureFeatures)}
              className="w-full p-6 text-left hover:bg-blue-100 hover:bg-opacity-50 transition-colors duration-200 focus:outline-none focus:ring-2 focus:ring-blue-500 focus:ring-inset"
            >
              <h2 className="text-xl font-semibold text-gray-800 flex items-center justify-between">
                <div className="flex items-center">
                  <svg
                    className="w-5 h-5 text-blue-600 mr-2"
                    fill="none"
                    stroke="currentColor"
                    viewBox="0 0 24 24"
                  >
                    <path
                      strokeLinecap="round"
                      strokeLinejoin="round"
                      strokeWidth={2}
                      d="M9.663 17h4.673M12 3v1m6.364 1.636l-.707.707M21 12h-1M4 12H3m3.343-5.657l-.707-.707m2.828 9.9a5 5 0 117.072 0l-.548.547A3.374 3.374 0 0014 18.469V19a2 2 0 11-4 0v-.531c0-.895-.356-1.754-.988-2.386l-.548-.547z"
                    />
                  </svg>
                  Przyszłe Funkcje
                </div>
                <svg
                  className={`w-5 h-5 text-blue-600 transform transition-transform duration-200 ${showFutureFeatures ? 'rotate-180' : ''}`}
                  fill="none"
                  stroke="currentColor"
                  viewBox="0 0 24 24"
                >
                  <path
                    strokeLinecap="round"
                    strokeLinejoin="round"
                    strokeWidth={2}
                    d="M19 9l-7 7-7-7"
                  />
                </svg>
              </h2>
            </button>

            {showFutureFeatures && (
              <div className="px-6 pb-6">
                <div className="space-y-3">
                  <div className="flex items-center text-gray-700">
                    <div className="w-2 h-2 bg-green-500 rounded-full mr-3"></div>
                    <span className="text-sm">
                      Historia cen produktów w czasie
                    </span>
                  </div>
                </div>
                <div className="mt-4 p-3 bg-white bg-opacity-60 rounded-md">
                  <p className="text-xs text-gray-600 italic">
                    Te funkcje będą dostępne w przyszłych aktualizacjach systemu
                  </p>
                </div>
              </div>
            )}
          </div>
        </div>
      </div>

      {/* Tab Navigation and Content */}
      <div className="bg-white rounded-lg shadow-md overflow-hidden">
        <TabNavigation activeTab={activeTab} onTabChange={setActiveTab} />

        {/* Tab Content */}
        <div className="p-6">
<<<<<<< HEAD
          {activeTab === 'products' && (
            <ProductsTab
              statistics={sortedStatistics}
              sortField={sortField}
              sortDirection={sortDirection}
              loading={loading}
              onSort={handleSort}
              onExportToExcel={handleExportToExcel}
              formatCurrency={formatCurrency}
              formatQuantity={formatQuantity}
            />
          )}
          {activeTab === 'clients' && (
            <ClientsTab
              clientStatistics={sortedClientStatistics}
              clientSortField={clientSortField}
              clientSortDirection={clientSortDirection}
              loading={loading}
              onSort={handleClientSort}
              onClientClick={handleClientClick}
              formatCurrency={formatCurrency}
              formatQuantity={formatQuantity}
            />
          )}
          {activeTab === 'trends' && (
            <MonthlyTrendsTab
              monthlyData={monthlyData}
              monthlyViewType={monthlyViewType}
              loading={loading}
              onViewTypeChange={setMonthlyViewType}
              formatCurrency={formatCurrency}
              formatQuantity={formatQuantity}
            />
          )}
=======
          {activeTab === 'products' && renderProductsTab()}
          {activeTab === 'clients' && renderClientsTab()}
          {activeTab === 'trends' && renderMonthlyTrendsTab()}
>>>>>>> 4b8b0c6a
          {activeTab === 'monthly' &&
            renderPlaceholderTab('Raporty miesięczne')}
        </div>
      </div>
    </div>
  );
};

export default Statistics;<|MERGE_RESOLUTION|>--- conflicted
+++ resolved
@@ -1,25 +1,11 @@
-<<<<<<< HEAD
 import React, { useState, useEffect } from 'react';
 import { useNavigate } from 'react-router-dom';
-=======
-import React, { useState, useEffect, useCallback } from 'react';
-import { useNavigate } from 'react-router-dom';
-import { db } from '../firebase';
-import {
-  collection,
-  getDocs,
-  query,
-  where,
-  Timestamp,
-} from 'firebase/firestore';
->>>>>>> 4b8b0c6a
 import toast from 'react-hot-toast';
 import { logger } from '../utils/logger';
 import { isErrorWithMessage } from '../types/common';
 import { useAuth } from '../contexts/AuthContext';
 import { useStatisticsData } from '../hooks/useStatisticsData';
 import {
-<<<<<<< HEAD
   DateFilterType,
   ReportTab,
   MonthlyViewType,
@@ -33,80 +19,6 @@
 import { ProductsTab } from '../components/statistics/ProductsTab';
 import { ClientsTab } from '../components/statistics/ClientsTab';
 import { MonthlyTrendsTab } from '../components/statistics/MonthlyTrendsTab';
-=======
-  BarChart,
-  Bar,
-  XAxis,
-  YAxis,
-  ResponsiveContainer,
-  Cell,
-  LabelList,
-} from 'recharts';
-// Remove direct import - will be lazy loaded
-
-interface ReceiptItem {
-  itemName: string;
-  itemCode: string;
-  quantity: number;
-  unit: string;
-  sell_price: number;
-  buy_price: number;
-  total_price: number;
-}
-
-interface Receipt {
-  id: string;
-  number: string;
-  date: Date;
-  clientId: string;
-  userID: string;
-  totalAmount: number;
-  items: ReceiptItem[];
-}
-
-interface StatisticsSummary {
-  itemCode: string;
-  itemName: string;
-  totalQuantity: number;
-  totalAmount: number;
-  averagePrice: number;
-  transactionCount: number;
-}
-
-interface ClientStatistics {
-  clientId: string;
-  clientName: string;
-  receiptCount: number;
-  totalQuantity: number;
-  totalAmount: number;
-}
-
-interface MonthlyData {
-  month: string;
-  displayMonth: string;
-  totalQuantity: number;
-  totalAmount: number;
-}
-
-type MonthlyViewType = 'quantity' | 'amount';
-
-interface ExcelStatisticsData {
-  'Kod produktu': string;
-  'Nazwa produktu': string;
-  Ilość: number;
-  Kwota: number;
-}
-
-type DateFilterType =
-  | 'thisWeek'
-  | 'lastWeek'
-  | 'thisMonth'
-  | 'lastMonth'
-  | 'thisYear'
-  | 'custom';
-
-type ReportTab = 'products' | 'clients' | 'trends' | 'monthly';
->>>>>>> 4b8b0c6a
 
 const Statistics: React.FC = () => {
   const { user } = useAuth();
@@ -167,287 +79,8 @@
   // Tab state
   const [activeTab, setActiveTab] = useState<ReportTab>('products');
 
-<<<<<<< HEAD
   // Track if trends tab has been visited to prevent automatic date filter reset
   const [trendsTabVisited, setTrendsTabVisited] = useState(false);
-=======
-  // Date range calculation functions
-  const getDateRange = useCallback(
-    (filterType: DateFilterType): { start: Date; end: Date } => {
-      const now = new Date();
-      const today = new Date(now.getFullYear(), now.getMonth(), now.getDate());
-
-      switch (filterType) {
-        case 'thisWeek': {
-          const dayOfWeek = today.getDay();
-          const monday = new Date(today);
-          monday.setDate(
-            today.getDate() - (dayOfWeek === 0 ? 6 : dayOfWeek - 1)
-          );
-          const sunday = new Date(monday);
-          sunday.setDate(monday.getDate() + 6);
-          sunday.setHours(23, 59, 59, 999);
-          return { start: monday, end: sunday };
-        }
-
-        case 'lastWeek': {
-          const dayOfWeek = today.getDay();
-          const lastMonday = new Date(today);
-          lastMonday.setDate(
-            today.getDate() - (dayOfWeek === 0 ? 6 : dayOfWeek - 1) - 7
-          );
-          const lastSunday = new Date(lastMonday);
-          lastSunday.setDate(lastMonday.getDate() + 6);
-          lastSunday.setHours(23, 59, 59, 999);
-          return { start: lastMonday, end: lastSunday };
-        }
-
-        case 'thisMonth': {
-          const start = new Date(now.getFullYear(), now.getMonth(), 1);
-          const end = new Date(now.getFullYear(), now.getMonth() + 1, 0);
-          end.setHours(23, 59, 59, 999);
-          return { start, end };
-        }
-
-        case 'lastMonth': {
-          const start = new Date(now.getFullYear(), now.getMonth() - 1, 1);
-          const end = new Date(now.getFullYear(), now.getMonth(), 0);
-          end.setHours(23, 59, 59, 999);
-          return { start, end };
-        }
-
-        case 'thisYear': {
-          const start = new Date(now.getFullYear(), 0, 1);
-          const end = new Date(now.getFullYear(), 11, 31);
-          end.setHours(23, 59, 59, 999);
-          return { start, end };
-        }
-
-        case 'custom': {
-          const start = startDate
-            ? new Date(startDate)
-            : new Date(now.getFullYear(), now.getMonth(), 1);
-          const end = endDate ? new Date(endDate) : new Date();
-          end.setHours(23, 59, 59, 999);
-          return { start, end };
-        }
-
-        default:
-          return { start: today, end: today };
-      }
-    },
-    [startDate, endDate]
-  );
-
-  // Fetch receipts based on filters
-  const fetchReceipts = useCallback(async () => {
-    if (!user) return;
-
-    setLoading(true);
-    try {
-      const { start, end } = getDateRange(dateFilter);
-
-      const receiptsQuery = query(
-        collection(db, 'receipts'),
-        where('userID', '==', user.uid),
-        where('date', '>=', Timestamp.fromDate(start)),
-        where('date', '<=', Timestamp.fromDate(end))
-      );
-
-      const querySnapshot = await getDocs(receiptsQuery);
-      const receiptsData = querySnapshot.docs.map(doc => ({
-        id: doc.id,
-        ...doc.data(),
-        date: doc.data().date.toDate(),
-      })) as Receipt[];
-
-      setReceipts(receiptsData);
-    } catch (error) {
-      // Statistics will remain empty if fetch fails
-      setReceipts([]);
-    } finally {
-      setLoading(false);
-    }
-  }, [user, dateFilter, getDateRange]);
-
-  // Fetch clients data
-  const fetchClients = useCallback(async () => {
-    if (!user) return;
-
-    try {
-      const clientsQuery = query(
-        collection(db, 'clients'),
-        where('userID', '==', user.uid)
-      );
-
-      const querySnapshot = await getDocs(clientsQuery);
-      const clientsData: { [key: string]: string } = {};
-
-      querySnapshot.docs.forEach(doc => {
-        clientsData[doc.id] = doc.data().name || 'Nieznany klient';
-      });
-
-      setClients(clientsData);
-    } catch (error) {
-      // Clients will remain empty if fetch fails
-      setClients({});
-    }
-  }, [user]);
-
-  // Process receipts to create statistics summary
-  const processStatistics = useCallback(() => {
-    const itemMap = new Map<string, StatisticsSummary>();
-
-    receipts.forEach(receipt => {
-      receipt.items.forEach(item => {
-        // Filter by selected item code if specified
-        if (selectedItemCode && item.itemCode !== selectedItemCode) {
-          return;
-        }
-
-        const key = `${item.itemCode}-${item.itemName}`;
-
-        if (itemMap.has(key)) {
-          const existing = itemMap.get(key)!;
-          existing.totalQuantity += item.quantity;
-          existing.totalAmount += item.total_price;
-          existing.transactionCount += 1;
-          existing.averagePrice = existing.totalAmount / existing.totalQuantity;
-        } else {
-          itemMap.set(key, {
-            itemCode: item.itemCode,
-            itemName: item.itemName,
-            totalQuantity: item.quantity,
-            totalAmount: item.total_price,
-            averagePrice: item.total_price / item.quantity,
-            transactionCount: 1,
-          });
-        }
-      });
-    });
-
-    // Convert map to array and apply sorting
-    const summaryArray = Array.from(itemMap.values());
-    setStatisticsSummary(summaryArray);
-  }, [receipts, selectedItemCode]);
-
-  // Process receipts to create client statistics
-  const processClientStatistics = useCallback(() => {
-    const clientMap = new Map<string, ClientStatistics>();
-
-    receipts.forEach(receipt => {
-      const clientId = receipt.clientId;
-      const clientName = clients[clientId] || 'Nieznany klient';
-
-      // Calculate total quantity for this receipt
-      const receiptQuantity = receipt.items.reduce(
-        (sum, item) => sum + item.quantity,
-        0
-      );
-
-      if (clientMap.has(clientId)) {
-        const existing = clientMap.get(clientId)!;
-        existing.receiptCount += 1;
-        existing.totalQuantity += receiptQuantity;
-        existing.totalAmount += receipt.totalAmount;
-      } else {
-        clientMap.set(clientId, {
-          clientId,
-          clientName,
-          receiptCount: 1,
-          totalQuantity: receiptQuantity,
-          totalAmount: receipt.totalAmount,
-        });
-      }
-    });
-
-    // Convert map to array and get top 20 by total amount
-    const clientArray = Array.from(clientMap.values())
-      .sort((a, b) => b.totalAmount - a.totalAmount)
-      .slice(0, 20);
-
-    setClientStatistics(clientArray);
-  }, [receipts, clients]);
-
-  // Process receipts to create monthly statistics
-  const processMonthlyStatistics = useCallback(() => {
-    const monthlyMap = new Map<string, MonthlyData>();
-
-    receipts.forEach(receipt => {
-      const date = receipt.date;
-      const monthKey = `${date.getFullYear()}-${String(date.getMonth() + 1).padStart(2, '0')}`;
-
-      // Format month for display (e.g., "2024-01" -> "Sty 2024")
-      const monthNames = [
-        'Sty',
-        'Lut',
-        'Mar',
-        'Kwi',
-        'Maj',
-        'Cze',
-        'Lip',
-        'Sie',
-        'Wrz',
-        'Paź',
-        'Lis',
-        'Gru',
-      ];
-      const displayMonth = `${monthNames[date.getMonth()]} ${date.getFullYear()}`;
-
-      // Calculate filtered totals for this receipt
-      let receiptQuantity = 0;
-      let receiptAmount = 0;
-
-      receipt.items.forEach(item => {
-        // Filter by selected item code if specified
-        if (selectedItemCode && item.itemCode !== selectedItemCode) {
-          return;
-        }
-        receiptQuantity += item.quantity;
-        receiptAmount += item.total_price;
-      });
-
-      // Only include receipt if it has relevant items
-      if (receiptQuantity > 0) {
-        if (monthlyMap.has(monthKey)) {
-          const existing = monthlyMap.get(monthKey)!;
-          existing.totalQuantity += receiptQuantity;
-          existing.totalAmount += receiptAmount;
-        } else {
-          monthlyMap.set(monthKey, {
-            month: monthKey,
-            displayMonth,
-            totalQuantity: receiptQuantity,
-            totalAmount: receiptAmount,
-          });
-        }
-      }
-    });
-
-    // Convert map to array and sort by month
-    const monthlyArray = Array.from(monthlyMap.values()).sort((a, b) =>
-      a.month.localeCompare(b.month)
-    );
-
-    setMonthlyData(monthlyArray);
-  }, [receipts, selectedItemCode]);
-
-  // Extract unique item codes from receipts
-  const extractItemCodes = useCallback(() => {
-    const itemCodesSet = new Set<string>();
-
-    receipts.forEach(receipt => {
-      receipt.items.forEach(item => {
-        if (item.itemCode) {
-          itemCodesSet.add(item.itemCode);
-        }
-      });
-    });
-
-    const sortedItemCodes = Array.from(itemCodesSet).sort();
-    setAvailableItemCodes(sortedItemCodes);
-  }, [receipts]);
->>>>>>> 4b8b0c6a
 
   // Initialize default date range for custom filter
   useEffect(() => {
@@ -459,16 +92,7 @@
     setEndDate(lastDayOfMonth.toISOString().split('T')[0]);
   }, []);
 
-<<<<<<< HEAD
   // Auto-select "this year" when monthly trends tab is first selected
-=======
-  // Fetch clients on component mount
-  useEffect(() => {
-    fetchClients();
-  }, [fetchClients]);
-
-  // Fetch data when filters change
->>>>>>> 4b8b0c6a
   useEffect(() => {
     if (
       activeTab === 'trends' &&
@@ -583,19 +207,6 @@
       return 0;
     });
   }, [clientStatistics, clientSortField, clientSortDirection]);
-<<<<<<< HEAD
-=======
-
-  // Calculate totals
-  const totalQuantity = statisticsSummary.reduce(
-    (sum, item) => sum + item.totalQuantity,
-    0
-  );
-  const totalAmount = statisticsSummary.reduce(
-    (sum, item) => sum + item.totalAmount,
-    0
-  );
->>>>>>> 4b8b0c6a
 
   // Calculate client totals
   const totalClientQuantity = clientStatistics.reduce(
@@ -664,677 +275,6 @@
     );
   }
 
-<<<<<<< HEAD
-=======
-  const tabs = [
-    {
-      id: 'products' as ReportTab,
-      label: 'Podsumowanie produktów',
-      icon: (
-        <svg
-          className="w-4 h-4"
-          fill="none"
-          stroke="currentColor"
-          viewBox="0 0 24 24"
-        >
-          <path
-            strokeLinecap="round"
-            strokeLinejoin="round"
-            strokeWidth={2}
-            d="M9 19v-6a2 2 0 00-2-2H5a2 2 0 00-2 2v6a2 2 0 002 2h2a2 2 0 002-2zm0 0V9a2 2 0 012-2h2a2 2 0 012 2v10m-6 0a2 2 0 002 2h2a2 2 0 002-2m0 0V5a2 2 0 012-2h2a2 2 0 012 2v14a2 2 0 01-2 2h-2a2 2 0 01-2-2z"
-          />
-        </svg>
-      ),
-    },
-    {
-      id: 'clients' as ReportTab,
-      label: 'Top Klienci',
-      icon: (
-        <svg
-          className="w-4 h-4"
-          fill="none"
-          stroke="currentColor"
-          viewBox="0 0 24 24"
-        >
-          <path
-            strokeLinecap="round"
-            strokeLinejoin="round"
-            strokeWidth={2}
-            d="M12 4.354a4 4 0 110 5.292M15 21H3v-1a6 6 0 0112 0v1zm0 0h6v-1a6 6 0 00-9-5.197m13.5-9a2.5 2.5 0 11-5 0 2.5 2.5 0 015 0z"
-          />
-        </svg>
-      ),
-    },
-    {
-      id: 'trends' as ReportTab,
-      label: 'Kwoty i ilości wg miesięcy',
-      icon: (
-        <svg
-          className="w-4 h-4"
-          fill="none"
-          stroke="currentColor"
-          viewBox="0 0 24 24"
-        >
-          <path
-            strokeLinecap="round"
-            strokeLinejoin="round"
-            strokeWidth={2}
-            d="M13 7h8m0 0v8m0-8l-8 8-4-4-6 6"
-          />
-        </svg>
-      ),
-    },
-    {
-      id: 'monthly' as ReportTab,
-      label: 'Raporty miesięczne',
-      icon: (
-        <svg
-          className="w-4 h-4"
-          fill="none"
-          stroke="currentColor"
-          viewBox="0 0 24 24"
-        >
-          <path
-            strokeLinecap="round"
-            strokeLinejoin="round"
-            strokeWidth={2}
-            d="M8 7V3m8 4V3m-9 8h10M5 21h14a2 2 0 002-2V7a2 2 0 00-2-2H5a2 2 0 00-2 2v12a2 2 0 002 2z"
-          />
-        </svg>
-      ),
-    },
-  ];
-
-  const renderProductsTab = () => (
-    <div className="flex gap-6">
-      <div className="w-1/2 space-y-6">
-        {/* Summary Cards */}
-        <div className="grid grid-cols-1 sm:grid-cols-2 gap-4">
-          <div className="bg-white p-6 rounded-lg shadow-md">
-            <h3 className="text-lg font-semibold text-gray-800 mb-2">
-              Łączna Ilość
-            </h3>
-            <p className="text-3xl font-bold text-orange-700">
-              {formatQuantity(totalQuantity)} kg
-            </p>
-          </div>
-          <div className="bg-white p-6 rounded-lg shadow-md">
-            <h3 className="text-lg font-semibold text-gray-800 mb-2">
-              Łączna Kwota
-            </h3>
-            <p className="text-3xl font-bold text-green-600">
-              {formatCurrency(totalAmount)}
-            </p>
-          </div>
-        </div>
-
-        {/* Statistics Table */}
-        <div className="bg-white rounded-lg shadow-md overflow-hidden">
-          <div className="px-6 py-4 border-b border-gray-200 flex justify-between items-center">
-            <h2 className="text-xl font-semibold text-gray-800">
-              Podsumowanie Produktów
-            </h2>
-            <button
-              onClick={handleExportToExcel}
-              disabled={!user || loading || statisticsSummary.length === 0}
-              className="px-4 py-2 text-sm font-medium text-white bg-green-600 rounded-md hover:bg-green-700 disabled:opacity-50 disabled:cursor-not-allowed flex items-center gap-2"
-            >
-              <svg
-                width="16"
-                height="16"
-                viewBox="0 0 24 24"
-                fill="none"
-                stroke="currentColor"
-                strokeWidth="2"
-                strokeLinecap="round"
-                strokeLinejoin="round"
-              >
-                <path d="M14 2H6a2 2 0 0 0-2 2v16a2 2 0 0 0 2 2h12a2 2 0 0 0 2-2V8z"></path>
-                <polyline points="14,2 14,8 20,8"></polyline>
-                <line x1="16" y1="13" x2="8" y2="21"></line>
-                <line x1="8" y1="13" x2="16" y2="21"></line>
-              </svg>
-              Eksportuj do Excela
-            </button>
-          </div>
-
-          {loading ? (
-            <div className="flex items-center justify-center h-32">
-              <div className="animate-spin rounded-full h-8 w-8 border-b-2 border-orange-700"></div>
-            </div>
-          ) : statisticsSummary.length > 0 ? (
-            <div className="overflow-x-auto">
-              <table className="min-w-full divide-y divide-gray-200">
-                <thead className="bg-gray-50">
-                  <tr>
-                    <th
-                      className="px-6 py-3 text-left text-xs font-medium text-gray-500 uppercase tracking-wider cursor-pointer hover:bg-gray-100 select-none"
-                      onClick={() => handleSort('itemCode')}
-                    >
-                      <div className="flex items-center space-x-1">
-                        <span>Kod produktu</span>
-                        {sortField === 'itemCode' && (
-                          <span className="text-orange-500">
-                            {sortDirection === 'asc' ? '↑' : '↓'}
-                          </span>
-                        )}
-                      </div>
-                    </th>
-                    <th
-                      className="px-6 py-3 text-left text-xs font-medium text-gray-500 uppercase tracking-wider cursor-pointer hover:bg-gray-100 select-none"
-                      onClick={() => handleSort('itemName')}
-                    >
-                      <div className="flex items-center space-x-1">
-                        <span>Nazwa produktu</span>
-                        {sortField === 'itemName' && (
-                          <span className="text-orange-500">
-                            {sortDirection === 'asc' ? '↑' : '↓'}
-                          </span>
-                        )}
-                      </div>
-                    </th>
-                    <th
-                      className="px-6 py-3 text-right text-xs font-medium text-gray-500 uppercase tracking-wider cursor-pointer hover:bg-gray-100 select-none"
-                      onClick={() => handleSort('totalQuantity')}
-                    >
-                      <div className="flex items-center justify-end space-x-1">
-                        <span>Łączna Ilość</span>
-                        {sortField === 'totalQuantity' && (
-                          <span className="text-orange-500">
-                            {sortDirection === 'asc' ? '↑' : '↓'}
-                          </span>
-                        )}
-                      </div>
-                    </th>
-                    <th
-                      className="px-6 py-3 text-right text-xs font-medium text-gray-500 uppercase tracking-wider cursor-pointer hover:bg-gray-100 select-none"
-                      onClick={() => handleSort('totalAmount')}
-                    >
-                      <div className="flex items-center justify-end space-x-1">
-                        <span>Łączna Kwota</span>
-                        {sortField === 'totalAmount' && (
-                          <span className="text-orange-500">
-                            {sortDirection === 'asc' ? '↑' : '↓'}
-                          </span>
-                        )}
-                      </div>
-                    </th>
-                  </tr>
-                </thead>
-                <tbody className="bg-white divide-y divide-gray-200">
-                  {sortedStatistics.map((item, index) => (
-                    <tr
-                      key={`${item.itemCode}-${item.itemName}`}
-                      className="hover:bg-gray-50"
-                    >
-                      <td className="px-6 py-4 whitespace-nowrap text-sm font-medium text-gray-900">
-                        {item.itemCode}
-                      </td>
-                      <td className="px-6 py-4 whitespace-nowrap text-sm text-gray-900">
-                        {item.itemName}
-                      </td>
-                      <td className="px-6 py-4 whitespace-nowrap text-sm text-gray-900 text-right">
-                        {formatQuantity(item.totalQuantity)} kg
-                      </td>
-                      <td className="px-6 py-4 whitespace-nowrap text-sm text-gray-900 text-right">
-                        {formatCurrency(item.totalAmount)}
-                      </td>
-                    </tr>
-                  ))}
-                </tbody>
-              </table>
-            </div>
-          ) : (
-            <div className="flex items-center justify-center h-32">
-              <p className="text-gray-500">
-                Nie znaleziono danych dla wybranych filtrów.
-              </p>
-            </div>
-          )}
-        </div>
-      </div>
-
-      {/* Right side - Bar Chart */}
-      <div className="w-1/2">
-        <div className="bg-white rounded-lg shadow-md overflow-hidden">
-          <div className="px-6 py-4 border-b border-gray-200">
-            <h2 className="text-xl font-semibold text-gray-800">
-              Łączna kwota wg produktu
-            </h2>
-          </div>
-          <div className="p-6">
-            {sortedStatistics.length > 0 ? (
-              <ResponsiveContainer
-                width="100%"
-                height={Math.max(400, sortedStatistics.length * 60)}
-              >
-                <BarChart
-                  layout="vertical"
-                  data={sortedStatistics.map((item, index) => ({
-                    name: item.itemName,
-                    value: item.totalAmount,
-                  }))}
-                  margin={{
-                    top: 20,
-                    right: 100,
-                    left: 5,
-                    bottom: 20,
-                  }}
-                  barCategoryGap={sortedStatistics.length > 10 ? 0.5 : 1}
-                >
-                  <XAxis type="number" hide />
-                  <YAxis
-                    type="category"
-                    dataKey="name"
-                    width={150}
-                    fontSize={14}
-                    tick={{ fill: '#374151' }}
-                    interval={0}
-                  />
-                  <Bar
-                    dataKey="value"
-                    fill="#3b82f6"
-                    barSize={
-                      sortedStatistics.length > 15
-                        ? 35
-                        : sortedStatistics.length > 10
-                          ? 40
-                          : 50
-                    }
-                    radius={[0, 6, 6, 0]}
-                  >
-                    <LabelList
-                      dataKey="value"
-                      position="right"
-                      formatter={(value: number) => formatCurrency(value)}
-                      style={{
-                        fontSize: '12px',
-                        fill: '#374151',
-                        fontWeight: '500',
-                      }}
-                    />
-                    {sortedStatistics.map((entry, index) => (
-                      <Cell
-                        key={`cell-${index}`}
-                        fill={`hsl(${200 + (index % 12) * 25}, 70%, 50%)`}
-                      />
-                    ))}
-                  </Bar>
-                </BarChart>
-              </ResponsiveContainer>
-            ) : (
-              <div className="flex items-center justify-center h-64">
-                <p className="text-gray-500">
-                  Brak danych dostępnych dla wykresu
-                </p>
-              </div>
-            )}
-          </div>
-        </div>
-      </div>
-    </div>
-  );
-
-  const renderClientsTab = () => (
-    <div className="flex gap-6">
-      <div className="w-1/2 space-y-6">
-        {/* Summary Cards */}
-        <div className="grid grid-cols-1 sm:grid-cols-2 gap-4">
-          <div className="bg-white p-6 rounded-lg shadow-md">
-            <h3 className="text-lg font-semibold text-gray-800 mb-2">
-              Łączna Ilość
-            </h3>
-            <p className="text-3xl font-bold text-orange-700">
-              {formatQuantity(totalClientQuantity)} kg
-            </p>
-          </div>
-          <div className="bg-white p-6 rounded-lg shadow-md">
-            <h3 className="text-lg font-semibold text-gray-800 mb-2">
-              Łączna Kwota
-            </h3>
-            <p className="text-3xl font-bold text-green-600">
-              {formatCurrency(totalClientAmount)}
-            </p>
-          </div>
-        </div>
-
-        {/* Client Statistics Table */}
-        <div className="bg-white rounded-lg shadow-md overflow-hidden">
-          <div className="px-6 py-4 border-b border-gray-200 flex justify-between items-center">
-            <h2 className="text-xl font-semibold text-gray-800">
-              Top 20 Klientów
-            </h2>
-          </div>
-
-          {loading ? (
-            <div className="flex items-center justify-center h-32">
-              <div className="animate-spin rounded-full h-8 w-8 border-b-2 border-orange-700"></div>
-            </div>
-          ) : sortedClientStatistics.length > 0 ? (
-            <div className="overflow-x-auto">
-              <table className="min-w-full divide-y divide-gray-200">
-                <thead className="bg-gray-50">
-                  <tr>
-                    <th
-                      className="px-6 py-3 text-left text-xs font-medium text-gray-500 uppercase tracking-wider cursor-pointer hover:bg-gray-100 select-none"
-                      onClick={() => handleClientSort('clientName')}
-                    >
-                      <div className="flex items-center space-x-1">
-                        <span>Nazwa klienta</span>
-                        {clientSortField === 'clientName' && (
-                          <span className="text-orange-500">
-                            {clientSortDirection === 'asc' ? '↑' : '↓'}
-                          </span>
-                        )}
-                      </div>
-                    </th>
-                    <th
-                      className="px-6 py-3 text-right text-xs font-medium text-gray-500 uppercase tracking-wider cursor-pointer hover:bg-gray-100 select-none"
-                      onClick={() => handleClientSort('receiptCount')}
-                    >
-                      <div className="flex items-center justify-end space-x-1">
-                        <span>Liczba kwitów</span>
-                        {clientSortField === 'receiptCount' && (
-                          <span className="text-orange-500">
-                            {clientSortDirection === 'asc' ? '↑' : '↓'}
-                          </span>
-                        )}
-                      </div>
-                    </th>
-                    <th
-                      className="px-6 py-3 text-right text-xs font-medium text-gray-500 uppercase tracking-wider cursor-pointer hover:bg-gray-100 select-none"
-                      onClick={() => handleClientSort('totalQuantity')}
-                    >
-                      <div className="flex items-center justify-end space-x-1">
-                        <span>Łączna Ilość</span>
-                        {clientSortField === 'totalQuantity' && (
-                          <span className="text-orange-500">
-                            {clientSortDirection === 'asc' ? '↑' : '↓'}
-                          </span>
-                        )}
-                      </div>
-                    </th>
-                    <th
-                      className="px-6 py-3 text-right text-xs font-medium text-gray-500 uppercase tracking-wider cursor-pointer hover:bg-gray-100 select-none"
-                      onClick={() => handleClientSort('totalAmount')}
-                    >
-                      <div className="flex items-center justify-end space-x-1">
-                        <span>Łączna Kwota</span>
-                        {clientSortField === 'totalAmount' && (
-                          <span className="text-orange-500">
-                            {clientSortDirection === 'asc' ? '↑' : '↓'}
-                          </span>
-                        )}
-                      </div>
-                    </th>
-                  </tr>
-                </thead>
-                <tbody className="bg-white divide-y divide-gray-200">
-                  {sortedClientStatistics.map((client, index) => (
-                    <tr key={client.clientId} className="hover:bg-gray-50">
-                      <td className="px-6 py-4 whitespace-nowrap text-sm font-medium text-gray-900">
-                        <button
-                          onClick={() => handleClientClick(client.clientId)}
-                          className="text-blue-600 hover:text-blue-800 hover:underline transition-colors duration-200 font-medium"
-                        >
-                          {client.clientName}
-                        </button>
-                      </td>
-                      <td className="px-6 py-4 whitespace-nowrap text-sm text-gray-900 text-right">
-                        {client.receiptCount}
-                      </td>
-                      <td className="px-6 py-4 whitespace-nowrap text-sm text-gray-900 text-right">
-                        {formatQuantity(client.totalQuantity)} kg
-                      </td>
-                      <td className="px-6 py-4 whitespace-nowrap text-sm text-gray-900 text-right">
-                        {formatCurrency(client.totalAmount)}
-                      </td>
-                    </tr>
-                  ))}
-                </tbody>
-              </table>
-            </div>
-          ) : (
-            <div className="flex items-center justify-center h-32">
-              <p className="text-gray-500">
-                Nie znaleziono danych klientów dla wybranych filtrów.
-              </p>
-            </div>
-          )}
-        </div>
-      </div>
-
-      {/* Right side - Bar Chart */}
-      <div className="w-1/2">
-        <div className="bg-white rounded-lg shadow-md overflow-hidden">
-          <div className="px-6 py-4 border-b border-gray-200">
-            <h2 className="text-xl font-semibold text-gray-800">
-              Łączna kwota wg klientów
-            </h2>
-          </div>
-          <div className="p-6">
-            {sortedClientStatistics.length > 0 ? (
-              <ResponsiveContainer
-                width="100%"
-                height={Math.max(400, sortedClientStatistics.length * 60)}
-              >
-                <BarChart
-                  layout="vertical"
-                  data={sortedClientStatistics.map((client, index) => ({
-                    name: client.clientName,
-                    value: client.totalAmount,
-                  }))}
-                  margin={{
-                    top: 20,
-                    right: 100,
-                    left: 5,
-                    bottom: 20,
-                  }}
-                  barCategoryGap={sortedClientStatistics.length > 10 ? 0.5 : 1}
-                >
-                  <XAxis type="number" hide />
-                  <YAxis
-                    type="category"
-                    dataKey="name"
-                    width={150}
-                    fontSize={14}
-                    tick={{ fill: '#374151' }}
-                    interval={0}
-                  />
-                  <Bar
-                    dataKey="value"
-                    fill="#3b82f6"
-                    barSize={
-                      sortedClientStatistics.length > 15
-                        ? 35
-                        : sortedClientStatistics.length > 10
-                          ? 40
-                          : 50
-                    }
-                    radius={[0, 6, 6, 0]}
-                  >
-                    <LabelList
-                      dataKey="value"
-                      position="right"
-                      formatter={(value: number) => formatCurrency(value)}
-                      style={{
-                        fontSize: '12px',
-                        fill: '#374151',
-                        fontWeight: '500',
-                      }}
-                    />
-                    {sortedClientStatistics.map((entry, index) => (
-                      <Cell
-                        key={`cell-${index}`}
-                        fill={`hsl(${120 + (index % 12) * 25}, 70%, 50%)`}
-                      />
-                    ))}
-                  </Bar>
-                </BarChart>
-              </ResponsiveContainer>
-            ) : (
-              <div className="flex items-center justify-center h-64">
-                <p className="text-gray-500">
-                  Brak danych dostępnych dla wykresu
-                </p>
-              </div>
-            )}
-          </div>
-        </div>
-      </div>
-    </div>
-  );
-
-  const renderMonthlyTrendsTab = () => (
-    <div className="space-y-6">
-      {/* Controls */}
-      <div className="bg-white p-6 rounded-lg shadow-md">
-        <div className="flex justify-between items-center">
-          <h2 className="text-xl font-semibold text-gray-800">
-            Trendy w czasie
-          </h2>
-
-          {/* View Type Dropdown */}
-          <div className="flex items-center space-x-3">
-            <label className="text-sm font-medium text-gray-700">Widok:</label>
-            <div className="relative">
-              <div className="w-48 px-4 py-2 border border-gray-300 rounded-md bg-white flex items-center justify-between cursor-pointer">
-                <div className="flex items-center space-x-3">
-                  <svg
-                    className="w-4 h-4 text-gray-400"
-                    fill="none"
-                    stroke="currentColor"
-                    viewBox="0 0 24 24"
-                  >
-                    <path
-                      strokeLinecap="round"
-                      strokeLinejoin="round"
-                      strokeWidth={2}
-                      d="M9 19v-6a2 2 0 00-2-2H5a2 2 0 00-2 2v6a2 2 0 002 2h2a2 2 0 002-2zm0 0V9a2 2 0 012-2h2a2 2 0 012 2v10m-6 0a2 2 0 002 2h2a2 2 0 002-2m0 0V5a2 2 0 012-2h2a2 2 0 012 2v14a2 2 0 01-2 2h-2a2 2 0 01-2-2z"
-                    />
-                  </svg>
-                  <span className="text-sm text-gray-700">
-                    {monthlyViewType === 'amount'
-                      ? 'Kwoty (PLN)'
-                      : 'Ilości (kg)'}
-                  </span>
-                </div>
-                <svg
-                  className="w-4 h-4 text-gray-400"
-                  fill="none"
-                  stroke="currentColor"
-                  viewBox="0 0 24 24"
-                >
-                  <path
-                    strokeLinecap="round"
-                    strokeLinejoin="round"
-                    strokeWidth={2}
-                    d="M19 9l-7 7-7-7"
-                  />
-                </svg>
-              </div>
-
-              <select
-                value={monthlyViewType}
-                onChange={e =>
-                  setMonthlyViewType(e.target.value as MonthlyViewType)
-                }
-                className="absolute inset-0 w-full h-full opacity-0 cursor-pointer"
-              >
-                <option value="amount">Kwoty (PLN)</option>
-                <option value="quantity">Ilości (kg)</option>
-              </select>
-            </div>
-          </div>
-        </div>
-      </div>
-
-      {/* Chart */}
-      <div className="bg-white rounded-lg shadow-md overflow-hidden">
-        <div className="px-6 py-4 border-b border-gray-200">
-          <h2 className="text-xl font-semibold text-gray-800">
-            {monthlyViewType === 'amount'
-              ? 'Kwoty wg miesięcy'
-              : 'Ilości wg miesięcy'}
-          </h2>
-        </div>
-        <div className="p-6">
-          {loading ? (
-            <div className="flex items-center justify-center h-64">
-              <div className="animate-spin rounded-full h-8 w-8 border-b-2 border-orange-700"></div>
-            </div>
-          ) : monthlyData.length > 0 ? (
-            <ResponsiveContainer width="100%" height={400}>
-              <BarChart
-                data={monthlyData.map(item => ({
-                  name: item.displayMonth,
-                  value:
-                    monthlyViewType === 'amount'
-                      ? item.totalAmount
-                      : item.totalQuantity,
-                }))}
-                margin={{
-                  top: 20,
-                  right: 30,
-                  left: 20,
-                  bottom: 60,
-                }}
-              >
-                <XAxis
-                  dataKey="name"
-                  angle={-45}
-                  textAnchor="end"
-                  height={80}
-                  fontSize={12}
-                  tick={{ fill: '#374151' }}
-                />
-                <YAxis
-                  fontSize={12}
-                  tick={{ fill: '#374151' }}
-                  tickFormatter={(value: number) =>
-                    new Intl.NumberFormat('pl-PL', {
-                      minimumFractionDigits: 0,
-                      maximumFractionDigits: 0,
-                      useGrouping: true,
-                    }).format(value)
-                  }
-                />
-                <Bar dataKey="value" fill="#3b82f6" radius={[4, 4, 0, 0]}>
-                  <LabelList
-                    dataKey="value"
-                    position="top"
-                    formatter={(value: number) =>
-                      monthlyViewType === 'amount'
-                        ? formatCurrency(value)
-                        : `${formatQuantity(value)} kg`
-                    }
-                    style={{
-                      fontSize: '10px',
-                      fill: '#374151',
-                      fontWeight: '500',
-                    }}
-                  />
-                  {monthlyData.map((entry, index) => (
-                    <Cell
-                      key={`cell-${index}`}
-                      fill={`hsl(${220 + (index % 8) * 15}, 70%, 50%)`}
-                    />
-                  ))}
-                </Bar>
-              </BarChart>
-            </ResponsiveContainer>
-          ) : (
-            <div className="flex items-center justify-center h-64">
-              <p className="text-gray-500">
-                Brak danych dostępnych dla wybranego okresu.
-              </p>
-            </div>
-          )}
-        </div>
-      </div>
-    </div>
-  );
->>>>>>> 4b8b0c6a
   const renderPlaceholderTab = (tabName: string) => (
     <div className="text-center py-12">
       <h3 className="text-lg font-medium text-gray-800 mb-2">{tabName}</h3>
@@ -1434,7 +374,6 @@
 
         {/* Tab Content */}
         <div className="p-6">
-<<<<<<< HEAD
           {activeTab === 'products' && (
             <ProductsTab
               statistics={sortedStatistics}
@@ -1469,11 +408,6 @@
               formatQuantity={formatQuantity}
             />
           )}
-=======
-          {activeTab === 'products' && renderProductsTab()}
-          {activeTab === 'clients' && renderClientsTab()}
-          {activeTab === 'trends' && renderMonthlyTrendsTab()}
->>>>>>> 4b8b0c6a
           {activeTab === 'monthly' &&
             renderPlaceholderTab('Raporty miesięczne')}
         </div>
