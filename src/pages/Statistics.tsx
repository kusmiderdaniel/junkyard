--- conflicted
+++ resolved
@@ -667,11 +667,7 @@
     },
     {
       id: 'clients' as ReportTab,
-<<<<<<< HEAD
       label: 'Top Klienci',
-=======
-      label: 'Analiza klientów',
->>>>>>> 3118bb66
       icon: (
         <svg
           className="w-4 h-4"
@@ -690,11 +686,7 @@
     },
     {
       id: 'trends' as ReportTab,
-<<<<<<< HEAD
       label: 'Kwoty i ilości wg miesięcy',
-=======
-      label: 'Trendy sprzedaży',
->>>>>>> 3118bb66
       icon: (
         <svg
           className="w-4 h-4"
@@ -962,7 +954,6 @@
     </div>
   );
 
-<<<<<<< HEAD
   const renderClientsTab = () => (
     <div className="flex gap-6">
       <div className="w-1/2 space-y-6">
@@ -1322,9 +1313,6 @@
       </div>
     </div>
   );
-
-=======
->>>>>>> 3118bb66
   const renderPlaceholderTab = (tabName: string) => (
     <div className="bg-white rounded-lg shadow-md p-8">
       <div className="text-center">
@@ -1606,13 +1594,8 @@
         {/* Tab Content */}
         <div className="p-6">
           {activeTab === 'products' && renderProductsTab()}
-<<<<<<< HEAD
           {activeTab === 'clients' && renderClientsTab()}
           {activeTab === 'trends' && renderMonthlyTrendsTab()}
-=======
-          {activeTab === 'clients' && renderPlaceholderTab('Analiza klientów')}
-          {activeTab === 'trends' && renderPlaceholderTab('Trendy sprzedaży')}
->>>>>>> 3118bb66
           {activeTab === 'monthly' &&
             renderPlaceholderTab('Raporty miesięczne')}
         </div>
