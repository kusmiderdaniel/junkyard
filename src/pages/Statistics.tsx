import React, { useState, useEffect, useCallback } from 'react';
import { db } from '../firebase';
import {
  collection,
  getDocs,
  query,
  where,
  Timestamp,
} from 'firebase/firestore';
import toast from 'react-hot-toast';
import { useAuth } from '../contexts/AuthContext';
import {
  BarChart,
  Bar,
  XAxis,
  YAxis,
  ResponsiveContainer,
  Cell,
  LabelList,
} from 'recharts';
<<<<<<< HEAD
// Remove direct import - will be lazy loaded
=======
import { Workbook } from 'exceljs';
>>>>>>> c141e92b

interface ReceiptItem {
  itemName: string;
  itemCode: string;
  quantity: number;
  unit: string;
  sell_price: number;
  buy_price: number;
  total_price: number;
}

interface Receipt {
  id: string;
  number: string;
  date: Date;
  clientId: string;
  userID: string;
  totalAmount: number;
  items: ReceiptItem[];
}

interface StatisticsSummary {
  itemCode: string;
  itemName: string;
  totalQuantity: number;
  totalAmount: number;
  averagePrice: number;
  transactionCount: number;
}

interface ExcelStatisticsData {
  'Kod produktu': string;
  'Nazwa produktu': string;
  Ilość: number;
  Kwota: number;
}

type DateFilterType =
  | 'thisWeek'
  | 'lastWeek'
  | 'thisMonth'
  | 'lastMonth'
  | 'thisYear'
  | 'custom';

const Statistics: React.FC = () => {
  const { user } = useAuth();

  // State for filters
  const [dateFilter, setDateFilter] = useState<DateFilterType>('thisMonth');
  const [startDate, setStartDate] = useState('');
  const [endDate, setEndDate] = useState('');
  const [selectedItemCode, setSelectedItemCode] = useState('');

  // Data state
  const [receipts, setReceipts] = useState<Receipt[]>([]);
  const [statisticsSummary, setStatisticsSummary] = useState<
    StatisticsSummary[]
  >([]);
  const [availableItemCodes, setAvailableItemCodes] = useState<string[]>([]);
  const [loading, setLoading] = useState(false);

  // Sorting state
  const [sortField, setSortField] =
    useState<keyof StatisticsSummary>('totalAmount');
  const [sortDirection, setSortDirection] = useState<'asc' | 'desc'>('desc');

  // Toggle state for future features
  const [showFutureFeatures, setShowFutureFeatures] = useState(false);

  // Date range calculation functions
  const getDateRange = useCallback(
    (filterType: DateFilterType): { start: Date; end: Date } => {
      const now = new Date();
      const today = new Date(now.getFullYear(), now.getMonth(), now.getDate());

      switch (filterType) {
        case 'thisWeek': {
          const dayOfWeek = today.getDay();
          const monday = new Date(today);
          monday.setDate(
            today.getDate() - (dayOfWeek === 0 ? 6 : dayOfWeek - 1)
          );
          const sunday = new Date(monday);
          sunday.setDate(monday.getDate() + 6);
          sunday.setHours(23, 59, 59, 999);
          return { start: monday, end: sunday };
        }

        case 'lastWeek': {
          const dayOfWeek = today.getDay();
          const lastMonday = new Date(today);
          lastMonday.setDate(
            today.getDate() - (dayOfWeek === 0 ? 6 : dayOfWeek - 1) - 7
          );
          const lastSunday = new Date(lastMonday);
          lastSunday.setDate(lastMonday.getDate() + 6);
          lastSunday.setHours(23, 59, 59, 999);
          return { start: lastMonday, end: lastSunday };
        }

        case 'thisMonth': {
          const start = new Date(now.getFullYear(), now.getMonth(), 1);
          const end = new Date(now.getFullYear(), now.getMonth() + 1, 0);
          end.setHours(23, 59, 59, 999);
          return { start, end };
        }

        case 'lastMonth': {
          const start = new Date(now.getFullYear(), now.getMonth() - 1, 1);
          const end = new Date(now.getFullYear(), now.getMonth(), 0);
          end.setHours(23, 59, 59, 999);
          return { start, end };
        }

        case 'thisYear': {
          const start = new Date(now.getFullYear(), 0, 1);
          const end = new Date(now.getFullYear(), 11, 31);
          end.setHours(23, 59, 59, 999);
          return { start, end };
        }

        case 'custom': {
          const start = startDate
            ? new Date(startDate)
            : new Date(now.getFullYear(), now.getMonth(), 1);
          const end = endDate ? new Date(endDate) : new Date();
          end.setHours(23, 59, 59, 999);
          return { start, end };
        }

        default:
          return { start: today, end: today };
      }
    },
    [startDate, endDate]
  );

  // Fetch receipts based on filters
  const fetchReceipts = useCallback(async () => {
    if (!user) return;

    setLoading(true);
    try {
      const { start, end } = getDateRange(dateFilter);

      const receiptsQuery = query(
        collection(db, 'receipts'),
        where('userID', '==', user.uid),
        where('date', '>=', Timestamp.fromDate(start)),
        where('date', '<=', Timestamp.fromDate(end))
      );

      const querySnapshot = await getDocs(receiptsQuery);
      const receiptsData = querySnapshot.docs.map(doc => ({
        id: doc.id,
        ...doc.data(),
        date: doc.data().date.toDate(),
      })) as Receipt[];

      setReceipts(receiptsData);
    } catch (error) {
      // Statistics will remain empty if fetch fails
      setReceipts([]);
    } finally {
      setLoading(false);
    }
  }, [user, dateFilter, getDateRange]);

  // Process receipts to create statistics summary
  const processStatistics = useCallback(() => {
    const itemMap = new Map<string, StatisticsSummary>();

    receipts.forEach(receipt => {
      receipt.items.forEach(item => {
        // Filter by selected item code if specified
        if (selectedItemCode && item.itemCode !== selectedItemCode) {
          return;
        }

        const key = `${item.itemCode}-${item.itemName}`;

        if (itemMap.has(key)) {
          const existing = itemMap.get(key)!;
          existing.totalQuantity += item.quantity;
          existing.totalAmount += item.total_price;
          existing.transactionCount += 1;
          existing.averagePrice = existing.totalAmount / existing.totalQuantity;
        } else {
          itemMap.set(key, {
            itemCode: item.itemCode,
            itemName: item.itemName,
            totalQuantity: item.quantity,
            totalAmount: item.total_price,
            averagePrice: item.total_price / item.quantity,
            transactionCount: 1,
          });
        }
      });
    });

    // Convert map to array and apply sorting
    const summaryArray = Array.from(itemMap.values());
    setStatisticsSummary(summaryArray);
  }, [receipts, selectedItemCode]);

  // Extract unique item codes from receipts
  const extractItemCodes = useCallback(() => {
    const itemCodesSet = new Set<string>();

    receipts.forEach(receipt => {
      receipt.items.forEach(item => {
        if (item.itemCode) {
          itemCodesSet.add(item.itemCode);
        }
      });
    });

    const sortedItemCodes = Array.from(itemCodesSet).sort();
    setAvailableItemCodes(sortedItemCodes);
  }, [receipts]);

  // Initialize default date range for custom filter
  useEffect(() => {
    const now = new Date();
    const firstDayOfMonth = new Date(now.getFullYear(), now.getMonth(), 1);
    const lastDayOfMonth = new Date(now.getFullYear(), now.getMonth() + 1, 0);

    setStartDate(firstDayOfMonth.toISOString().split('T')[0]);
    setEndDate(lastDayOfMonth.toISOString().split('T')[0]);
  }, []);

  // Fetch data when filters change
  useEffect(() => {
    fetchReceipts();
  }, [fetchReceipts]);

  // Process statistics when receipts change
  useEffect(() => {
    processStatistics();
    extractItemCodes();
  }, [processStatistics, extractItemCodes]);

  // Handle date filter change
  const handleDateFilterChange = (filterType: DateFilterType) => {
    setDateFilter(filterType);
  };

  // Format currency
  const formatCurrency = (amount: number) => {
    return new Intl.NumberFormat('pl-PL', {
      style: 'currency',
      currency: 'PLN',
      minimumFractionDigits: 2,
      useGrouping: true,
    }).format(amount);
  };

  // Format quantity with thousands separator
  const formatQuantity = (quantity: number) => {
    return new Intl.NumberFormat('pl-PL', {
      minimumFractionDigits: 2,
      maximumFractionDigits: 2,
      useGrouping: true,
    }).format(quantity);
  };

  // Sorting function
  const handleSort = (field: keyof StatisticsSummary) => {
    if (sortField === field) {
      setSortDirection(sortDirection === 'asc' ? 'desc' : 'asc');
    } else {
      setSortField(field);
      setSortDirection('desc');
    }
  };

  // Get sorted data
  const sortedStatistics = React.useMemo(() => {
    return [...statisticsSummary].sort((a, b) => {
      const aValue = a[sortField];
      const bValue = b[sortField];

      if (typeof aValue === 'string' && typeof bValue === 'string') {
        return sortDirection === 'asc'
          ? aValue.localeCompare(bValue)
          : bValue.localeCompare(aValue);
      } else if (typeof aValue === 'number' && typeof bValue === 'number') {
        return sortDirection === 'asc' ? aValue - bValue : bValue - aValue;
      }
      return 0;
    });
  }, [statisticsSummary, sortField, sortDirection]);

  // Calculate totals
  const totalQuantity = statisticsSummary.reduce(
    (sum, item) => sum + item.totalQuantity,
    0
  );
  const totalAmount = statisticsSummary.reduce(
    (sum, item) => sum + item.totalAmount,
    0
  );

  // Excel export function using lazy loading
  const handleExportToExcel = async () => {
    try {
      // Create data for Excel export using sorted statistics
      const excelData: ExcelStatisticsData[] = sortedStatistics.map(item => ({
        'Kod produktu': item.itemCode,
        'Nazwa produktu': item.itemName,
        Ilość: item.totalQuantity,
        Kwota: item.totalAmount,
      }));

      if (excelData.length === 0) {
        toast.error('Brak danych do eksportu.');
        return;
      }

<<<<<<< HEAD
      // Lazy load Excel export utility
      const { ExcelExportUtility } = await import('../utils/excelExport');
=======
      // Create workbook and worksheet
      const workbook = new Workbook();
      const worksheet = workbook.addWorksheet('Statystyki produktów');
>>>>>>> c141e92b

      // Prepare filter information
      const { start, end } = getDateRange(dateFilter);
      const formatDate = (date: Date) => {
        const day = date.getDate().toString().padStart(2, '0');
        const month = (date.getMonth() + 1).toString().padStart(2, '0');
        const year = date.getFullYear();
        return `${day}/${month}/${year}`;
      };

      let dateRangeLabel = '';
      switch (dateFilter) {
        case 'thisWeek':
          dateRangeLabel = 'Ten Tydzień';
          break;
        case 'lastWeek':
          dateRangeLabel = 'Poprzedni Tydzień';
          break;
        case 'thisMonth':
          dateRangeLabel = 'Ten Miesiąc';
          break;
        case 'lastMonth':
          dateRangeLabel = 'Poprzedni Miesiąc';
          break;
        case 'thisYear':
          dateRangeLabel = 'Ten Rok';
          break;
        case 'custom':
          dateRangeLabel = 'Zakres Niestandardowy';
          break;
      }

      const filters: Record<string, string> = {
        Okres: `${dateRangeLabel} (${formatDate(start)} - ${formatDate(end)})`,
        'Kod produktu': selectedItemCode || 'Wszystkie',
      };

      const summary = {
        'Łączna liczba pozycji': excelData.length.toString(),
        'Łączna ilość': `${totalQuantity.toFixed(2)} kg`,
        'Łączna kwota': formatCurrency(totalAmount),
      };

      // Generate filename
      const filterSuffix =
        selectedItemCode || dateFilter !== 'thisMonth' ? `-filtered` : '';
      const filename = `statistics${filterSuffix}-${new Date().toISOString().split('T')[0]}`;

      // Export using the utility
      await ExcelExportUtility.exportToExcel({
        filename,
        worksheetName: 'Statystyki produktów',
        headers: ['Kod produktu', 'Nazwa produktu', 'Ilość', 'Kwota'],
        data: excelData,
        title: 'Raport statystyk wygenerowany',
        filters,
        summary,
      });
    } catch (error) {
      toast.error('Błąd podczas eksportu do Excel. Spróbuj ponownie.');
    }
  };

  if (!user) {
    return (
      <div className="flex items-center justify-center h-64">
        <p className="text-gray-500">Zaloguj się, aby wyświetlić statystyki.</p>
      </div>
    );
  }

  return (
    <div className="space-y-6">
      <div className="flex justify-between items-center">
        <h1 className="text-3xl font-bold text-gray-800">Statystyki</h1>
      </div>

      {/* Filters and Future Ideas Section */}
      <div className="flex gap-6">
        <div className="w-1/2">
          <div className="bg-white p-6 rounded-lg shadow-md">
            <h2 className="text-xl font-semibold text-gray-800 mb-4">Filtry</h2>

            <div className="grid grid-cols-1 sm:grid-cols-2 gap-4">
              {/* Date Filter Dropdown */}
              <div>
                <label className="block text-sm font-medium text-gray-700 mb-2">
                  Zakres Dat
                </label>
                <div className="relative">
                  <div className="w-full px-4 py-3 border border-gray-300 rounded-md bg-white flex items-center justify-between cursor-pointer">
                    <div className="flex items-center space-x-3">
                      {/* Calendar Icon */}
                      <svg
                        className="w-5 h-5 text-gray-400"
                        fill="none"
                        stroke="currentColor"
                        viewBox="0 0 24 24"
                      >
                        <path
                          strokeLinecap="round"
                          strokeLinejoin="round"
                          strokeWidth={2}
                          d="M8 7V3m8 4V3m-9 8h10M5 21h14a2 2 0 002-2V7a2 2 0 00-2-2H5a2 2 0 00-2 2v12a2 2 0 002 2z"
                        />
                      </svg>
                      {/* Date Range Display */}
                      <span className="text-sm text-gray-700">
                        {(() => {
                          const formatDate = (date: Date) => {
                            const day = date
                              .getDate()
                              .toString()
                              .padStart(2, '0');
                            const month = (date.getMonth() + 1)
                              .toString()
                              .padStart(2, '0');
                            const year = date.getFullYear();
                            return `${day}/${month}/${year}`;
                          };

                          const { start, end } = getDateRange(dateFilter);
                          if (dateFilter === 'custom' && startDate && endDate) {
                            return `${formatDate(new Date(startDate))} - ${formatDate(new Date(endDate))}`;
                          }
                          return `${formatDate(start)} - ${formatDate(end)}`;
                        })()}
                      </span>
                    </div>
                    {/* Dropdown Arrow */}
                    <svg
                      className="w-5 h-5 text-gray-400"
                      fill="none"
                      stroke="currentColor"
                      viewBox="0 0 24 24"
                    >
                      <path
                        strokeLinecap="round"
                        strokeLinejoin="round"
                        strokeWidth={2}
                        d="M19 9l-7 7-7-7"
                      />
                    </svg>
                  </div>

                  {/* Hidden Select */}
                  <select
                    value={dateFilter}
                    onChange={e =>
                      handleDateFilterChange(e.target.value as DateFilterType)
                    }
                    className="absolute inset-0 w-full h-full opacity-0 cursor-pointer"
                  >
                    <option value="thisWeek">Ten Tydzień</option>
                    <option value="lastWeek">Poprzedni Tydzień</option>
                    <option value="thisMonth">Ten Miesiąc</option>
                    <option value="lastMonth">Poprzedni Miesiąc</option>
                    <option value="thisYear">Ten Rok</option>
                    <option value="custom">Zakres Niestandardowy</option>
                  </select>
                </div>
              </div>

              {/* Item Code Filter */}
              <div>
                <label className="block text-sm font-medium text-gray-700 mb-2">
                  Filtruj po Kodzie Produktu
                </label>
                <div className="relative">
                  <div className="w-full px-4 py-3 border border-gray-300 rounded-md bg-white flex items-center justify-between cursor-pointer">
                    <div className="flex items-center space-x-3">
                      {/* Tag Icon */}
                      <svg
                        className="w-5 h-5 text-gray-400"
                        fill="none"
                        stroke="currentColor"
                        viewBox="0 0 24 24"
                      >
                        <path
                          strokeLinecap="round"
                          strokeLinejoin="round"
                          strokeWidth={2}
                          d="M7 7h.01M7 3h5c.512 0 1.024.195 1.414.586l7 7a2 2 0 010 2.828l-7 7a2 2 0 01-2.828 0l-7-7A1.994 1.994 0 013 12V7a4 4 0 014-4z"
                        />
                      </svg>
                      {/* Selected Item Code Display */}
                      <span className="text-sm text-gray-700">
                        {selectedItemCode || 'Wszystkie kody produktów'}
                      </span>
                    </div>
                    {/* Dropdown Arrow */}
                    <svg
                      className="w-5 h-5 text-gray-400"
                      fill="none"
                      stroke="currentColor"
                      viewBox="0 0 24 24"
                    >
                      <path
                        strokeLinecap="round"
                        strokeLinejoin="round"
                        strokeWidth={2}
                        d="M19 9l-7 7-7-7"
                      />
                    </svg>
                  </div>

                  {/* Hidden Select */}
                  <select
                    value={selectedItemCode}
                    onChange={e => setSelectedItemCode(e.target.value)}
                    className="absolute inset-0 w-full h-full opacity-0 cursor-pointer"
                  >
                    <option value="">Wszystkie kody produktów</option>
                    {availableItemCodes.map(itemCode => (
                      <option key={itemCode} value={itemCode}>
                        {itemCode}
                      </option>
                    ))}
                  </select>
                </div>
              </div>
            </div>

            {/* Custom Date Range */}
            {dateFilter === 'custom' && (
              <div className="grid grid-cols-1 sm:grid-cols-2 gap-4 mt-4">
                <div>
                  <label className="block text-sm font-medium text-gray-700 mb-1">
                    Data Początkowa
                  </label>
                  <input
                    type="date"
                    value={startDate}
                    onChange={e => setStartDate(e.target.value)}
                    className="w-full px-3 py-2 border border-gray-300 rounded-md focus:outline-none focus:ring-2 focus:ring-orange-500"
                  />
                </div>
                <div>
                  <label className="block text-sm font-medium text-gray-700 mb-1">
                    Data Końcowa
                  </label>
                  <input
                    type="date"
                    value={endDate}
                    onChange={e => setEndDate(e.target.value)}
                    className="w-full px-3 py-2 border border-gray-300 rounded-md focus:outline-none focus:ring-2 focus:ring-orange-500"
                  />
                </div>
              </div>
            )}
          </div>
        </div>

        {/* Future Statistics Ideas */}
        <div className="w-1/2">
          <div className="bg-gradient-to-br from-blue-50 to-indigo-100 rounded-lg shadow-md border border-blue-200 overflow-hidden">
            <button
              onClick={() => setShowFutureFeatures(!showFutureFeatures)}
              className="w-full p-6 text-left hover:bg-blue-100 hover:bg-opacity-50 transition-colors duration-200 focus:outline-none focus:ring-2 focus:ring-blue-500 focus:ring-inset"
            >
              <h2 className="text-xl font-semibold text-gray-800 flex items-center justify-between">
                <div className="flex items-center">
                  <svg
                    className="w-5 h-5 text-blue-600 mr-2"
                    fill="none"
                    stroke="currentColor"
                    viewBox="0 0 24 24"
                  >
                    <path
                      strokeLinecap="round"
                      strokeLinejoin="round"
                      strokeWidth={2}
                      d="M9.663 17h4.673M12 3v1m6.364 1.636l-.707.707M21 12h-1M4 12H3m3.343-5.657l-.707-.707m2.828 9.9a5 5 0 117.072 0l-.548.547A3.374 3.374 0 0014 18.469V19a2 2 0 11-4 0v-.531c0-.895-.356-1.754-.988-2.386l-.548-.547z"
                    />
                  </svg>
                  Przyszłe Funkcje
                </div>
                <svg
                  className={`w-5 h-5 text-blue-600 transform transition-transform duration-200 ${showFutureFeatures ? 'rotate-180' : ''}`}
                  fill="none"
                  stroke="currentColor"
                  viewBox="0 0 24 24"
                >
                  <path
                    strokeLinecap="round"
                    strokeLinejoin="round"
                    strokeWidth={2}
                    d="M19 9l-7 7-7-7"
                  />
                </svg>
              </h2>
            </button>

            {showFutureFeatures && (
              <div className="px-6 pb-6">
                <div className="space-y-3">
                  <div className="flex items-center text-gray-700">
                    <div className="w-2 h-2 bg-blue-500 rounded-full mr-3"></div>
                    <span className="text-sm">
                      Top klienci według wartości transakcji
                    </span>
                  </div>
                  <div className="flex items-center text-gray-700">
                    <div className="w-2 h-2 bg-green-500 rounded-full mr-3"></div>
                    <span className="text-sm">
                      Historia cen produktów w czasie
                    </span>
                  </div>
                  <div className="flex items-center text-gray-700">
                    <div className="w-2 h-2 bg-orange-500 rounded-full mr-3"></div>
                    <span className="text-sm">Kwoty sprzedaży wg miesięcy</span>
                  </div>
                  <div className="flex items-center text-gray-700">
                    <div className="w-2 h-2 bg-purple-500 rounded-full mr-3"></div>
                    <span className="text-sm">
                      Ilości wg miesięcy (wykres skumulowany)
                    </span>
                  </div>
                </div>
                <div className="mt-4 p-3 bg-white bg-opacity-60 rounded-md">
                  <p className="text-xs text-gray-600 italic">
                    Te funkcje będą dostępne w przyszłych aktualizacjach systemu
                  </p>
                </div>
              </div>
            )}
          </div>
        </div>
      </div>

      {/* Content container for KPIs, Table, and Chart */}
      <div className="flex gap-6">
        <div className="w-1/2 space-y-6">
          {/* Summary Cards */}
          <div className="grid grid-cols-1 sm:grid-cols-2 gap-4">
            <div className="bg-white p-6 rounded-lg shadow-md">
              <h3 className="text-lg font-semibold text-gray-800 mb-2">
                Łączna Ilość
              </h3>
              <p className="text-3xl font-bold text-orange-700">
                {formatQuantity(totalQuantity)} kg
              </p>
            </div>
            <div className="bg-white p-6 rounded-lg shadow-md">
              <h3 className="text-lg font-semibold text-gray-800 mb-2">
                Łączna Kwota
              </h3>
              <p className="text-3xl font-bold text-green-600">
                {formatCurrency(totalAmount)}
              </p>
            </div>
          </div>

          {/* Statistics Table */}
          <div className="bg-white rounded-lg shadow-md overflow-hidden">
            <div className="px-6 py-4 border-b border-gray-200 flex justify-between items-center">
              <h2 className="text-xl font-semibold text-gray-800">
                Podsumowanie Produktów
              </h2>
              <button
                onClick={handleExportToExcel}
                disabled={!user || loading || statisticsSummary.length === 0}
                className="px-4 py-2 text-sm font-medium text-white bg-green-600 rounded-md hover:bg-green-700 disabled:opacity-50 disabled:cursor-not-allowed flex items-center gap-2"
              >
                <svg
                  width="16"
                  height="16"
                  viewBox="0 0 24 24"
                  fill="none"
                  stroke="currentColor"
                  strokeWidth="2"
                  strokeLinecap="round"
                  strokeLinejoin="round"
                >
                  <path d="M14 2H6a2 2 0 0 0-2 2v16a2 2 0 0 0 2 2h12a2 2 0 0 0 2-2V8z"></path>
                  <polyline points="14,2 14,8 20,8"></polyline>
                  <line x1="16" y1="13" x2="8" y2="21"></line>
                  <line x1="8" y1="13" x2="16" y2="21"></line>
                </svg>
                Eksportuj do Excela
              </button>
            </div>

            {loading ? (
              <div className="flex items-center justify-center h-32">
                <div className="animate-spin rounded-full h-8 w-8 border-b-2 border-orange-700"></div>
              </div>
            ) : statisticsSummary.length > 0 ? (
              <div className="overflow-x-auto">
                <table className="min-w-full divide-y divide-gray-200">
                  <thead className="bg-gray-50">
                    <tr>
                      <th
                        className="px-6 py-3 text-left text-xs font-medium text-gray-500 uppercase tracking-wider cursor-pointer hover:bg-gray-100 select-none"
                        onClick={() => handleSort('itemCode')}
                      >
                        <div className="flex items-center space-x-1">
                          <span>Kod produktu</span>
                          {sortField === 'itemCode' && (
                            <span className="text-orange-500">
                              {sortDirection === 'asc' ? '↑' : '↓'}
                            </span>
                          )}
                        </div>
                      </th>
                      <th
                        className="px-6 py-3 text-left text-xs font-medium text-gray-500 uppercase tracking-wider cursor-pointer hover:bg-gray-100 select-none"
                        onClick={() => handleSort('itemName')}
                      >
                        <div className="flex items-center space-x-1">
                          <span>Nazwa produktu</span>
                          {sortField === 'itemName' && (
                            <span className="text-orange-500">
                              {sortDirection === 'asc' ? '↑' : '↓'}
                            </span>
                          )}
                        </div>
                      </th>
                      <th
                        className="px-6 py-3 text-right text-xs font-medium text-gray-500 uppercase tracking-wider cursor-pointer hover:bg-gray-100 select-none"
                        onClick={() => handleSort('totalQuantity')}
                      >
                        <div className="flex items-center justify-end space-x-1">
                          <span>Łączna Ilość</span>
                          {sortField === 'totalQuantity' && (
                            <span className="text-orange-500">
                              {sortDirection === 'asc' ? '↑' : '↓'}
                            </span>
                          )}
                        </div>
                      </th>
                      <th
                        className="px-6 py-3 text-right text-xs font-medium text-gray-500 uppercase tracking-wider cursor-pointer hover:bg-gray-100 select-none"
                        onClick={() => handleSort('totalAmount')}
                      >
                        <div className="flex items-center justify-end space-x-1">
                          <span>Łączna Kwota</span>
                          {sortField === 'totalAmount' && (
                            <span className="text-orange-500">
                              {sortDirection === 'asc' ? '↑' : '↓'}
                            </span>
                          )}
                        </div>
                      </th>
                    </tr>
                  </thead>
                  <tbody className="bg-white divide-y divide-gray-200">
                    {sortedStatistics.map((item, index) => (
                      <tr
                        key={`${item.itemCode}-${item.itemName}`}
                        className="hover:bg-gray-50"
                      >
                        <td className="px-6 py-4 whitespace-nowrap text-sm font-medium text-gray-900">
                          {item.itemCode}
                        </td>
                        <td className="px-6 py-4 whitespace-nowrap text-sm text-gray-900">
                          {item.itemName}
                        </td>
                        <td className="px-6 py-4 whitespace-nowrap text-sm text-gray-900 text-right">
                          {formatQuantity(item.totalQuantity)} kg
                        </td>
                        <td className="px-6 py-4 whitespace-nowrap text-sm text-gray-900 text-right">
                          {formatCurrency(item.totalAmount)}
                        </td>
                      </tr>
                    ))}
                  </tbody>
                </table>
              </div>
            ) : (
              <div className="flex items-center justify-center h-32">
                <p className="text-gray-500">
                  Nie znaleziono danych dla wybranych filtrów.
                </p>
              </div>
            )}
          </div>
        </div>

        {/* Right side - Bar Chart */}
        <div className="w-1/2">
          <div className="bg-white rounded-lg shadow-md overflow-hidden">
            <div className="px-6 py-4 border-b border-gray-200">
              <h2 className="text-xl font-semibold text-gray-800">
                Łączna kwota wg produktu
              </h2>
            </div>
            <div className="p-6">
              {sortedStatistics.length > 0 ? (
                <ResponsiveContainer
                  width="100%"
                  height={Math.max(400, sortedStatistics.length * 60)}
                >
                  <BarChart
                    layout="vertical"
                    data={sortedStatistics.map((item, index) => ({
                      name: item.itemName,
                      value: item.totalAmount,
                    }))}
                    margin={{
                      top: 20,
                      right: 100,
                      left: 5,
                      bottom: 20,
                    }}
                    barCategoryGap={sortedStatistics.length > 10 ? 0.5 : 1}
                  >
                    <XAxis type="number" hide />
                    <YAxis
                      type="category"
                      dataKey="name"
                      width={150}
                      fontSize={14}
                      tick={{ fill: '#374151' }}
                      interval={0}
                    />
                    <Bar
                      dataKey="value"
                      fill="#3b82f6"
                      barSize={
                        sortedStatistics.length > 15
                          ? 35
                          : sortedStatistics.length > 10
                            ? 40
                            : 50
                      }
                      radius={[0, 6, 6, 0]}
                    >
                      <LabelList
                        dataKey="value"
                        position="right"
                        formatter={(value: number) => formatCurrency(value)}
                        style={{
                          fontSize: '12px',
                          fill: '#374151',
                          fontWeight: '500',
                        }}
                      />
                      {sortedStatistics.map((entry, index) => (
                        <Cell
                          key={`cell-${index}`}
                          fill={`hsl(${200 + (index % 12) * 25}, 70%, 50%)`}
                        />
                      ))}
                    </Bar>
                  </BarChart>
                </ResponsiveContainer>
              ) : (
                <div className="flex items-center justify-center h-64">
                  <p className="text-gray-500">
                    Brak danych dostępnych dla wykresu
                  </p>
                </div>
              )}
            </div>
          </div>
        </div>
      </div>
    </div>
  );
};

export default Statistics;<|MERGE_RESOLUTION|>--- conflicted
+++ resolved
@@ -18,11 +18,7 @@
   Cell,
   LabelList,
 } from 'recharts';
-<<<<<<< HEAD
 // Remove direct import - will be lazy loaded
-=======
-import { Workbook } from 'exceljs';
->>>>>>> c141e92b
 
 interface ReceiptItem {
   itemName: string;
@@ -342,15 +338,9 @@
         toast.error('Brak danych do eksportu.');
         return;
       }
-
-<<<<<<< HEAD
+      
       // Lazy load Excel export utility
       const { ExcelExportUtility } = await import('../utils/excelExport');
-=======
-      // Create workbook and worksheet
-      const workbook = new Workbook();
-      const worksheet = workbook.addWorksheet('Statystyki produktów');
->>>>>>> c141e92b
 
       // Prepare filter information
       const { start, end } = getDateRange(dateFilter);
