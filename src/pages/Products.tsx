--- conflicted
+++ resolved
@@ -217,13 +217,6 @@
       return;
     }
 
-<<<<<<< HEAD
-    if (
-      !window.confirm(`Czy na pewno chcesz usunąć kategorię "${categoryName}"?`)
-    ) {
-      return;
-    }
-=======
     // Show confirmation modal
     setCategoryToDelete({ id: categoryId, name: categoryName });
     setShowDeleteModal(true);
@@ -231,7 +224,6 @@
 
   const confirmDeleteCategory = async () => {
     if (!categoryToDelete) return;
->>>>>>> 785e30cc
 
     try {
       await deleteDoc(doc(db, 'categories', categoryToDelete.id));
