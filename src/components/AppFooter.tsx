import React from 'react';
import { useAuth } from '../contexts/AuthContext';

<<<<<<< HEAD
const APP_VERSION = '2.27062025a';
=======
const APP_VERSION = '2.25062025f';
>>>>>>> 4b8b0c6a

const AppFooter: React.FC = () => {
  const { user } = useAuth();

  return (
    <footer className="fixed bottom-0 right-0 left-20 bg-gray-50 border-t border-gray-200 px-4 py-2 z-10">
      <div className="flex justify-between items-center text-xs text-gray-500">
        <div className="flex items-center space-x-4">
          {user && (
            <span>
              Zalogowany: <span className="font-medium">{user.email}</span>
            </span>
          )}
        </div>
        <div>
          Wersja: <span className="font-medium">{APP_VERSION}</span>
        </div>
      </div>
    </footer>
  );
};

export default AppFooter;<|MERGE_RESOLUTION|>--- conflicted
+++ resolved
@@ -1,11 +1,7 @@
 import React from 'react';
 import { useAuth } from '../contexts/AuthContext';
 
-<<<<<<< HEAD
-const APP_VERSION = '2.27062025a';
-=======
-const APP_VERSION = '2.25062025f';
->>>>>>> 4b8b0c6a
+const APP_VERSION = '2.27062025a';]
 
 const AppFooter: React.FC = () => {
   const { user } = useAuth();
