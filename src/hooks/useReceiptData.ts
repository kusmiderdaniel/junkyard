import { useState, useCallback, useEffect } from 'react';
import { db } from '../firebase';
import {
  collection,
  getDocs,
  query,
  limit,
  startAfter,
  DocumentData,
  QueryDocumentSnapshot,
  getCountFromServer,
  orderBy,
  where,
  doc,
  getDoc,
} from 'firebase/firestore';
import { normalizePolishText } from '../utils/textUtils';
import { useOfflineStatus } from './useOfflineStatus';
import { offlineStorage } from '../utils/offlineStorage';
import { syncService } from '../utils/syncService';
import { sortReceiptsInPlace } from '../utils/receiptSorting';
import {
  Receipt,
  Client,
  CompanyDetails,
  PageSnapshots,
} from '../types/receipt';
import { logger } from '../utils/logger';
import { isErrorWithMessage, AuthUser } from '../types/common';
interface UseReceiptDataProps {
  user: AuthUser | null;
  currentPage: number;
  itemsPerPage: number;
  pageSnapshots: PageSnapshots;
  selectedMonth: string;
  activeSearchTerm: string;
}

interface UseReceiptDataReturn {
  receipts: Receipt[];
  clients: Client[];
  companyDetails: CompanyDetails | null;
  loading: boolean;
  totalPages: number;
  availableMonths: string[];
  lastVisible: QueryDocumentSnapshot<DocumentData> | null;
  fetchReceipts: () => Promise<void>;
  fetchClients: () => Promise<void>;
  fetchCompanyDetails: () => Promise<void>;
  fetchAvailableMonths: () => Promise<void>;
  getClientName: (receipt: Receipt) => string;
}

export const useReceiptData = ({
  user,
  currentPage,
  itemsPerPage,
  pageSnapshots,
  selectedMonth,
  activeSearchTerm,
}: UseReceiptDataProps): UseReceiptDataReturn => {
  const { isOffline } = useOfflineStatus();
  const [receipts, setReceipts] = useState<Receipt[]>([]);
  const [clients, setClients] = useState<Client[]>([]);
  const [companyDetails, setCompanyDetails] = useState<CompanyDetails | null>(
    null
  );
  const [loading, setLoading] = useState(true);
  const [totalPages, setTotalPages] = useState(0);
  const [availableMonths, setAvailableMonths] = useState<string[]>([]);
  const [lastVisible, setLastVisible] =
    useState<QueryDocumentSnapshot<DocumentData> | null>(null);

  // Fetch company details
  const fetchCompanyDetails = useCallback(async () => {
    if (!user) return;

    try {
      let details: CompanyDetails | null = null;

      if (isOffline) {
        details = await offlineStorage.getCachedCompanyDetails();
      } else {
        try {
          const companyDocRef = doc(db, 'companyDetails', user.uid);
          const companyDocSnap = await getDoc(companyDocRef);

          if (companyDocSnap.exists()) {
            details = companyDocSnap.data() as CompanyDetails;

            // Cache the company details for offline use
            if (details) {
              await offlineStorage.cacheCompanyDetails(details);
            }
          }
        } catch (onlineError) {
          logger.warn(
            'Online company details fetch failed, trying cached data',
            isErrorWithMessage(onlineError) ? onlineError : undefined,
            {
              component: 'useReceiptData',
              operation: 'fetchCompanyDetails',
              userId: user.uid,
            }
          );

          // Try cached data if online fetch fails
          details = await offlineStorage.getCachedCompanyDetails();
        }
      }

      // Fallback to default company details if fetch fails
      if (!details) {
        details = {
          companyName: 'Nazwa firmy',
          numberNIP: 'NIP',
          numberREGON: 'REGON',
          address: 'Adres',
          postalCode: 'Kod pocztowy',
          city: 'Miasto',
          email: 'email@example.com',
          phoneNumber: 'Telefon',
        };
      }

      setCompanyDetails(details);
    } catch (error) {
      logger.error(
        'Error fetching company details',
        isErrorWithMessage(error) ? error : undefined,
        {
          component: 'useReceiptData',
          operation: 'fetchCompanyDetails',
          userId: user?.uid,
        }
      );
    }
  }, [user, isOffline]);

  // Fetch clients
  const fetchClients = useCallback(async () => {
    if (!user) return;

    try {
      if (isOffline) {
        const cachedClients = await offlineStorage.getCachedClients();
        setClients(cachedClients);
      } else {
        try {
          const clientsQuery = query(
            collection(db, 'clients'),
            where('userID', '==', user.uid),
            orderBy('name')
          );
          const clientsSnapshot = await getDocs(clientsQuery);
          const clientsData = clientsSnapshot.docs.map(doc => ({
            id: doc.id,
            ...doc.data(),
          })) as Client[];

          setClients(clientsData);

          // Cache for offline use
          await offlineStorage.cacheClients(clientsData);
        } catch (onlineError) {
          logger.warn(
            'Online clients fetch failed, trying cached data',
            isErrorWithMessage(onlineError) ? onlineError : undefined,
            {
              component: 'useReceiptData',
              operation: 'fetchClients',
              userId: user.uid,
            }
          );

          // Fallback to cached data
          const cachedClients = await offlineStorage.getCachedClients();
          setClients(cachedClients);
        }
      }
    } catch (error) {
      logger.error(
        'Error fetching clients',
        isErrorWithMessage(error) ? error : undefined,
        {
          component: 'useReceiptData',
          operation: 'fetchClients',
          userId: user?.uid,
        }
      );
    }
  }, [user, isOffline]);

  // Fetch all available months for the filter dropdown
  const fetchAvailableMonths = useCallback(async () => {
    if (!user) return;

    try {
      // If offline or sync in progress, generate months from cached receipts
      if (isOffline || syncService.getIsSyncing()) {
        const cachedReceipts = await offlineStorage.getCachedReceipts();
        const months = new Set<string>();

        cachedReceipts.forEach(receipt => {
          const receiptDate = new Date(receipt.date);
          const monthKey = `${receiptDate.getFullYear()}-${String(receiptDate.getMonth() + 1).padStart(2, '0')}`;
          months.add(monthKey);
        });

        const sortedMonths = Array.from(months).sort((a, b) =>
          b.localeCompare(a)
        );
        setAvailableMonths(sortedMonths);
        return;
      }

      // Online mode - fetch from Firebase
      const receiptsQuery = query(
        collection(db, 'receipts'),
        where('userID', '==', user.uid),
        orderBy('date', 'desc')
      );

      const querySnapshot = await getDocs(receiptsQuery);
      const months = new Set<string>();

      querySnapshot.docs.forEach(doc => {
        const receiptDate = doc.data().date.toDate();
        const monthKey = `${receiptDate.getFullYear()}-${String(receiptDate.getMonth() + 1).padStart(2, '0')}`;
        months.add(monthKey);
      });

      const sortedMonths = Array.from(months).sort((a, b) =>
        b.localeCompare(a)
      );
      setAvailableMonths(sortedMonths);
    } catch (error) {
      // If online fetch fails, try to generate from cached data
      if (!isOffline) {
        logger.warn(
          'Online available months fetch failed, trying cached data',
          isErrorWithMessage(error) ? error : undefined,
          {
            component: 'useReceiptData',
            operation: 'fetchAvailableMonths',
            userId: user.uid,
          }
        );
        const cachedReceipts = await offlineStorage.getCachedReceipts();
        if (cachedReceipts.length > 0) {
          const months = new Set<string>();

          cachedReceipts.forEach(receipt => {
            const receiptDate = new Date(receipt.date);
            const monthKey = `${receiptDate.getFullYear()}-${String(receiptDate.getMonth() + 1).padStart(2, '0')}`;
            months.add(monthKey);
          });

          const sortedMonths = Array.from(months).sort((a, b) =>
            b.localeCompare(a)
          );
          setAvailableMonths(sortedMonths);
        } else {
          setAvailableMonths([]);
        }
      } else {
        setAvailableMonths([]);
      }
    }
  }, [user, isOffline]);

  const fetchReceipts = useCallback(async () => {
    if (!user) return;

    setLoading(true);
    try {
      // If offline or sync in progress, use cached data
      if (isOffline || syncService.getIsSyncing()) {
        const cachedReceipts = await offlineStorage.getCachedReceipts();

        let filteredReceipts = [...cachedReceipts];

        // Apply month filter if selected
        if (selectedMonth) {
          const [year, month] = selectedMonth.split('-');
          const startDate = new Date(parseInt(year), parseInt(month) - 1, 1);
          const endDate = new Date(
            parseInt(year),
            parseInt(month),
            0,
            23,
            59,
            59,
            999
          );

          filteredReceipts = cachedReceipts.filter(receipt => {
            const receiptDate = new Date(receipt.date);
            return receiptDate >= startDate && receiptDate <= endDate;
          });
        }

        // Apply search filter if active
        if (activeSearchTerm) {
          const normalizedSearchTerm = normalizePolishText(activeSearchTerm);
          const cachedClients = await offlineStorage.getCachedClients();

          // Find matching client IDs
          const matchingClientIds = new Set<string>();
          cachedClients.forEach(client => {
            const searchableText = client.searchableText || '';
            const normalizedClientName = normalizePolishText(client.name || '');
            const normalizedClientAddress = normalizePolishText(
              client.address || ''
            );
            const normalizedDocumentNumber = normalizePolishText(
              client.documentNumber || ''
            );
            const normalizedPostalCode = normalizePolishText(
              client.postalCode || ''
            );
            const normalizedCity = normalizePolishText(client.city || '');
            const normalizedFullAddress = normalizePolishText(
              client.fullAddress || ''
            );

            if (
              searchableText.includes(normalizedSearchTerm) ||
              normalizedClientName.includes(normalizedSearchTerm) ||
              normalizedClientAddress.includes(normalizedSearchTerm) ||
              normalizedDocumentNumber.includes(normalizedSearchTerm) ||
              normalizedPostalCode.includes(normalizedSearchTerm) ||
              normalizedCity.includes(normalizedSearchTerm) ||
              normalizedFullAddress.includes(normalizedSearchTerm)
            ) {
              matchingClientIds.add(client.id);
            }
          });

          // Filter receipts based on search criteria
          filteredReceipts = filteredReceipts.filter(receipt => {
            // Search by client ID match
            if (matchingClientIds.has(receipt.clientId)) {
              return true;
            }

            // Search by receipt number
            const normalizedReceiptNumber = normalizePolishText(receipt.number);
            if (normalizedReceiptNumber.includes(normalizedSearchTerm)) {
              return true;
            }

            // Search within items
            const itemsMatch = receipt.items.some(item => {
              const normalizedItemName = normalizePolishText(item.itemName);
              const normalizedItemCode = normalizePolishText(item.itemCode);
              return (
                normalizedItemName.includes(normalizedSearchTerm) ||
                normalizedItemCode.includes(normalizedSearchTerm)
              );
            });

            return itemsMatch;
          });
        }

        // Sort by date descending, then by receipt number descending
<<<<<<< HEAD
        sortReceiptsInPlace(filteredReceipts);
=======
        filteredReceipts.sort((a, b) => {
          const dateCompare =
            new Date(b.date).getTime() - new Date(a.date).getTime();
          if (dateCompare !== 0) return dateCompare;
          return b.number.localeCompare(a.number);
        });
>>>>>>> 8d6a1d8b

        // Apply pagination
        setTotalPages(Math.ceil(filteredReceipts.length / itemsPerPage));
        const start = (currentPage - 1) * itemsPerPage;
        const paginated = filteredReceipts.slice(start, start + itemsPerPage);
        setReceipts(paginated);

        logger.info('Loaded receipts from cache (offline mode)', {
          component: 'useReceiptData',
          operation: 'fetchReceipts',
          extra: { receiptCount: paginated.length },
        });
        return;
      }

      // Online mode - fetch from Firebase
      const receiptsCollection = collection(db, 'receipts');

      if (activeSearchTerm) {
        // Comprehensive search across all receipts
        const normalizedSearchTerm = normalizePolishText(activeSearchTerm);

        try {
          // Strategy 1: Find matching clients using client-side filtering for "contains" search
          const matchingClientIds = new Set<string>();

          // Get all user's clients for client-side filtering
          const allClientsQuery = query(
            collection(db, 'clients'),
            where('userID', '==', user.uid)
          );

          const allClientsSnapshot = await getDocs(allClientsQuery);

          // Filter clients that contain the search term anywhere in their searchable fields
          allClientsSnapshot.docs.forEach(doc => {
            const clientData = doc.data() as Client;

            // Use searchableText if available, otherwise check individual fields
            const searchableText = clientData.searchableText || '';
            const normalizedClientName = normalizePolishText(
              clientData.name || ''
            );
            const normalizedClientAddress = normalizePolishText(
              clientData.address || ''
            );
            const normalizedDocumentNumber = normalizePolishText(
              clientData.documentNumber || ''
            );
            const normalizedPostalCode = normalizePolishText(
              clientData.postalCode || ''
            );
            const normalizedCity = normalizePolishText(clientData.city || '');
            const normalizedFullAddress = normalizePolishText(
              clientData.fullAddress || ''
            );

            if (
              searchableText.includes(normalizedSearchTerm) ||
              normalizedClientName.includes(normalizedSearchTerm) ||
              normalizedClientAddress.includes(normalizedSearchTerm) ||
              normalizedDocumentNumber.includes(normalizedSearchTerm) ||
              normalizedPostalCode.includes(normalizedSearchTerm) ||
              normalizedCity.includes(normalizedSearchTerm) ||
              normalizedFullAddress.includes(normalizedSearchTerm)
            ) {
              matchingClientIds.add(doc.id);
            }
          });

          // Strategy 2: Get ALL receipts and filter them
          const allReceiptsQuery = query(
            receiptsCollection,
            where('userID', '==', user.uid),
            orderBy('date', 'desc')
          );

          // Add month filter if selected
          let filteredQuery = allReceiptsQuery;
          if (selectedMonth) {
            const [year, month] = selectedMonth.split('-');
            const startDate = new Date(parseInt(year), parseInt(month) - 1, 1);
            const endDate = new Date(
              parseInt(year),
              parseInt(month),
              0,
              23,
              59,
              59,
              999
            );

            filteredQuery = query(
              receiptsCollection,
              where('userID', '==', user.uid),
              where('date', '>=', startDate),
              where('date', '<=', endDate),
              orderBy('date', 'desc')
            );
          }

          const allReceiptsSnapshot = await getDocs(filteredQuery);
          const allReceipts = allReceiptsSnapshot.docs.map(doc => ({
            id: doc.id,
            ...doc.data(),
            date: doc.data().date.toDate(),
          })) as Receipt[];

          // Merge the receipts with existing cache to prevent duplicates
          await offlineStorage.mergeReceipts(allReceipts);

          // Client-side filtering for comprehensive search
          const filteredReceipts = allReceipts.filter(receipt => {
            // Search by client ID match
            if (matchingClientIds.has(receipt.clientId)) {
              return true;
            }

            // Search by receipt number
            const normalizedReceiptNumber = normalizePolishText(receipt.number);
            if (normalizedReceiptNumber.includes(normalizedSearchTerm)) {
              return true;
            }

            // Search within items
            const itemsMatch = receipt.items.some(item => {
              const normalizedItemName = normalizePolishText(item.itemName);
              const normalizedItemCode = normalizePolishText(item.itemCode);
              return (
                normalizedItemName.includes(normalizedSearchTerm) ||
                normalizedItemCode.includes(normalizedSearchTerm)
              );
            });

            return itemsMatch;
          });

          // Sort by date descending, then by receipt number descending
<<<<<<< HEAD
          sortReceiptsInPlace(filteredReceipts);
=======
          filteredReceipts.sort((a, b) => {
            const dateCompare =
              new Date(b.date).getTime() - new Date(a.date).getTime();
            if (dateCompare !== 0) return dateCompare;
            return b.number.localeCompare(a.number);
          });
>>>>>>> 8d6a1d8b

          setTotalPages(Math.ceil(filteredReceipts.length / itemsPerPage));
          const start = (currentPage - 1) * itemsPerPage;
          const paginated = filteredReceipts.slice(start, start + itemsPerPage);
          setReceipts(paginated);
        } catch (searchError) {
          logger.warn(
            'Search failed, falling back to basic query',
            isErrorWithMessage(searchError) ? searchError : undefined,
            {
              component: 'useReceiptData',
              operation: 'fetchReceipts',
              userId: user.uid,
            }
          );

          // Fallback to basic query if search fails
          let fallbackQuery = query(
            receiptsCollection,
            where('userID', '==', user.uid),
            orderBy('date', 'desc'),
            limit(itemsPerPage)
          );

          if (selectedMonth) {
            const [year, month] = selectedMonth.split('-');
            const startDate = new Date(parseInt(year), parseInt(month) - 1, 1);
            const endDate = new Date(
              parseInt(year),
              parseInt(month),
              0,
              23,
              59,
              59,
              999
            );

            fallbackQuery = query(
              receiptsCollection,
              where('userID', '==', user.uid),
              where('date', '>=', startDate),
              where('date', '<=', endDate),
              orderBy('date', 'desc'),
              limit(itemsPerPage)
            );
          }

          const fallbackSnapshot = await getDocs(fallbackQuery);
          const fallbackReceipts = fallbackSnapshot.docs.map(doc => ({
            id: doc.id,
            ...doc.data(),
            date: doc.data().date.toDate(),
          })) as Receipt[];

          // Sort by date descending, then by receipt number descending
<<<<<<< HEAD
          sortReceiptsInPlace(fallbackReceipts);
=======
          fallbackReceipts.sort((a, b) => {
            const dateCompare =
              new Date(b.date).getTime() - new Date(a.date).getTime();
            if (dateCompare !== 0) return dateCompare;
            return b.number.localeCompare(a.number);
          });
>>>>>>> 8d6a1d8b

          setReceipts(fallbackReceipts);
          setTotalPages(1);
        }
      } else {
        // Default: server-side pagination without search
        const countQueryConstraints = [where('userID', '==', user.uid)];

        if (selectedMonth) {
          const [year, month] = selectedMonth.split('-');
          const startDate = new Date(parseInt(year), parseInt(month) - 1, 1);
          const endDate = new Date(
            parseInt(year),
            parseInt(month),
            0,
            23,
            59,
            59,
            999
          );

          countQueryConstraints.push(
            where('date', '>=', startDate),
            where('date', '<=', endDate)
          );
        }

        const countQuery = query(receiptsCollection, ...countQueryConstraints);
        const countSnapshot = await getCountFromServer(countQuery);
        const totalCount = countSnapshot.data().count;
        setTotalPages(Math.ceil(totalCount / itemsPerPage));

        let receiptsQuery = query(
          receiptsCollection,
          where('userID', '==', user.uid),
          orderBy('date', 'desc')
        );

        if (selectedMonth) {
          const [year, month] = selectedMonth.split('-');
          const startDate = new Date(parseInt(year), parseInt(month) - 1, 1);
          const endDate = new Date(
            parseInt(year),
            parseInt(month),
            0,
            23,
            59,
            59,
            999
          );

          receiptsQuery = query(
            receiptsCollection,
            where('userID', '==', user.uid),
            where('date', '>=', startDate),
            where('date', '<=', endDate),
            orderBy('date', 'desc')
          );
        }

        receiptsQuery = query(receiptsQuery, limit(itemsPerPage));

        const startAfterDoc = pageSnapshots[currentPage];
        if (startAfterDoc) {
          receiptsQuery = query(receiptsQuery, startAfter(startAfterDoc));
        }

        const querySnapshot = await getDocs(receiptsQuery);

        const receiptsData = querySnapshot.docs.map(doc => ({
          id: doc.id,
          ...doc.data(),
          date: doc.data().date.toDate(),
        })) as Receipt[];

        // Merge the receipts with existing cache to prevent duplicates
        await offlineStorage.mergeReceipts(receiptsData);

        // Sort by date descending, then by receipt number descending on client side
<<<<<<< HEAD
        sortReceiptsInPlace(receiptsData);
=======
        receiptsData.sort((a, b) => {
          const dateCompare =
            new Date(b.date).getTime() - new Date(a.date).getTime();
          if (dateCompare !== 0) return dateCompare;
          return b.number.localeCompare(a.number);
        });
>>>>>>> 8d6a1d8b

        setReceipts(receiptsData);

        if (querySnapshot.docs.length > 0) {
          setLastVisible(querySnapshot.docs[querySnapshot.docs.length - 1]);
        }
      }
    } catch (error) {
      // If online fetch fails, try to use cached data as fallback
      if (!isOffline) {
        logger.warn(
          'Online receipt fetch failed, trying cached data',
          isErrorWithMessage(error) ? error : undefined,
          {
            component: 'useReceiptData',
            operation: 'fetchReceipts',
            userId: user.uid,
          }
        );
        const cachedReceipts = await offlineStorage.getCachedReceipts();
        if (cachedReceipts.length > 0) {
          // Sort by date descending, then by receipt number descending
<<<<<<< HEAD
          sortReceiptsInPlace(cachedReceipts);
=======
          cachedReceipts.sort((a, b) => {
            const dateCompare =
              new Date(b.date).getTime() - new Date(a.date).getTime();
            if (dateCompare !== 0) return dateCompare;
            return b.number.localeCompare(a.number);
          });
>>>>>>> 8d6a1d8b

          setReceipts(cachedReceipts.slice(0, itemsPerPage));
          setTotalPages(Math.ceil(cachedReceipts.length / itemsPerPage));
        } else {
          setReceipts([]);
        }
      } else {
        setReceipts([]);
      }
    } finally {
      setLoading(false);
    }
  }, [
    user,
    currentPage,
    itemsPerPage,
    pageSnapshots,
    selectedMonth,
    activeSearchTerm,
    isOffline,
  ]);

  // Get client name by ID
  const getClientName = useCallback(
    (receipt: Receipt) => {
      if (receipt.clientId) {
        const client = clients.find(c => c.id === receipt.clientId);
        return client ? client.name : 'Nieznany Klient';
      }
      return receipt.clientName || 'Nieznany Klient';
    },
    [clients]
  );

  // Listen for sync completion to refresh data
  useEffect(() => {
    let timeoutId: NodeJS.Timeout;

    const handleSyncCompleted = async () => {
      logger.debug('Sync completed - refreshing data...', undefined, {
        component: 'useReceiptData',
        operation: 'handleSyncCompleted',
      });

      // Force refresh all data after sync with longer delay
      timeoutId = setTimeout(async () => {
        if (user && !syncService.getIsSyncing()) {
          await fetchClients();
          await fetchReceipts();
          await fetchAvailableMonths();
        }
      }, 1000); // Longer delay to ensure sync is fully complete
    };

    window.addEventListener('sync-completed', handleSyncCompleted);

    return () => {
      window.removeEventListener('sync-completed', handleSyncCompleted);
      if (timeoutId) {
        clearTimeout(timeoutId);
      }
    };
  }, [user, fetchClients, fetchReceipts, fetchAvailableMonths]);

  return {
    receipts,
    clients,
    companyDetails,
    loading,
    totalPages,
    availableMonths,
    lastVisible,
    fetchReceipts,
    fetchClients,
    fetchCompanyDetails,
    fetchAvailableMonths,
    getClientName,
  };
};<|MERGE_RESOLUTION|>--- conflicted
+++ resolved
@@ -364,17 +364,8 @@
           });
         }
 
-        // Sort by date descending, then by receipt number descending
-<<<<<<< HEAD
+        // Sort by by receipt number descending
         sortReceiptsInPlace(filteredReceipts);
-=======
-        filteredReceipts.sort((a, b) => {
-          const dateCompare =
-            new Date(b.date).getTime() - new Date(a.date).getTime();
-          if (dateCompare !== 0) return dateCompare;
-          return b.number.localeCompare(a.number);
-        });
->>>>>>> 8d6a1d8b
 
         // Apply pagination
         setTotalPages(Math.ceil(filteredReceipts.length / itemsPerPage));
@@ -512,17 +503,8 @@
             return itemsMatch;
           });
 
-          // Sort by date descending, then by receipt number descending
-<<<<<<< HEAD
+          // Sort by receipt number descending
           sortReceiptsInPlace(filteredReceipts);
-=======
-          filteredReceipts.sort((a, b) => {
-            const dateCompare =
-              new Date(b.date).getTime() - new Date(a.date).getTime();
-            if (dateCompare !== 0) return dateCompare;
-            return b.number.localeCompare(a.number);
-          });
->>>>>>> 8d6a1d8b
 
           setTotalPages(Math.ceil(filteredReceipts.length / itemsPerPage));
           const start = (currentPage - 1) * itemsPerPage;
@@ -577,17 +559,8 @@
             date: doc.data().date.toDate(),
           })) as Receipt[];
 
-          // Sort by date descending, then by receipt number descending
-<<<<<<< HEAD
+          // Sort by receipt number descending
           sortReceiptsInPlace(fallbackReceipts);
-=======
-          fallbackReceipts.sort((a, b) => {
-            const dateCompare =
-              new Date(b.date).getTime() - new Date(a.date).getTime();
-            if (dateCompare !== 0) return dateCompare;
-            return b.number.localeCompare(a.number);
-          });
->>>>>>> 8d6a1d8b
 
           setReceipts(fallbackReceipts);
           setTotalPages(1);
@@ -666,17 +639,8 @@
         // Merge the receipts with existing cache to prevent duplicates
         await offlineStorage.mergeReceipts(receiptsData);
 
-        // Sort by date descending, then by receipt number descending on client side
-<<<<<<< HEAD
+        // Sort by receipt number descending on client side
         sortReceiptsInPlace(receiptsData);
-=======
-        receiptsData.sort((a, b) => {
-          const dateCompare =
-            new Date(b.date).getTime() - new Date(a.date).getTime();
-          if (dateCompare !== 0) return dateCompare;
-          return b.number.localeCompare(a.number);
-        });
->>>>>>> 8d6a1d8b
 
         setReceipts(receiptsData);
 
@@ -698,17 +662,8 @@
         );
         const cachedReceipts = await offlineStorage.getCachedReceipts();
         if (cachedReceipts.length > 0) {
-          // Sort by date descending, then by receipt number descending
-<<<<<<< HEAD
+          // Sort by receipt number descending
           sortReceiptsInPlace(cachedReceipts);
-=======
-          cachedReceipts.sort((a, b) => {
-            const dateCompare =
-              new Date(b.date).getTime() - new Date(a.date).getTime();
-            if (dateCompare !== 0) return dateCompare;
-            return b.number.localeCompare(a.number);
-          });
->>>>>>> 8d6a1d8b
 
           setReceipts(cachedReceipts.slice(0, itemsPerPage));
           setTotalPages(Math.ceil(cachedReceipts.length / itemsPerPage));
